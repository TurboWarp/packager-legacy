const defaultsDeep = require('lodash.defaultsdeep');
var path = require('path');
var webpack = require('webpack');

// Plugins
var CopyWebpackPlugin = require('copy-webpack-plugin');
var HtmlWebpackPlugin = require('html-webpack-plugin');

// PostCss
var autoprefixer = require('autoprefixer');
var postcssVars = require('postcss-simple-vars');
var postcssImport = require('postcss-import');

const STATIC_PATH = process.env.STATIC_PATH || '/static';

let root = process.env.ROOT || '';
if (root.length > 0 && !root.endsWith('/')) {
    throw new Error('If ROOT is defined, it must have a trailing slash.');
}

const htmlWebpackPluginCommon = {
    root: root
};

const base = {
    mode: process.env.NODE_ENV === 'production' ? 'production' : 'development',
    devtool: process.env.SOURCEMAP ? process.env.SOURCEMAP : process.env.NODE_ENV === 'production' ? false : 'cheap-module-source-map',
    devServer: {
        contentBase: path.resolve(__dirname, 'build'),
        host: '0.0.0.0',
        port: process.env.PORT || 8601,
        // allows ROUTING_STYLE=wildcard to work properly
        historyApiFallback: {
            rewrites: [
                {from: /^\/\d+\/?$/, to: '/index.html'},
                {from: /^\/\d+\/fullscreen\/?$/, to: '/fullscreen.html'},
                {from: /^\/\d+\/editor\/?$/, to: '/editor.html'},
                {from: /^\/\d+\/embed\/?$/, to: '/embed.html'},
                {from: /^\/addons\/?$/, to: '/addons.html'}
            ]
        }
    },
    output: {
        library: 'GUI',
        filename: process.env.NODE_ENV === 'production' ? 'js/[name].[contenthash].js' : 'js/[name].js',
        chunkFilename: process.env.NODE_ENV === 'production' ? 'js/[name].[contenthash].js' : 'js/[name].js',
        publicPath: root
    },
    resolve: {
        symlinks: false,
        alias: {
            'text-encoding$': path.resolve(__dirname, 'src/lib/tw-text-encoder'),
            'scratch-render-fonts$': path.resolve(__dirname, 'src/lib/tw-scratch-render-fonts')
        }
    },
    module: {
        rules: [{
            test: /\.jsx?$/,
            loader: 'babel-loader',
            include: [
                path.resolve(__dirname, 'src'),
                /node_modules[\\/]scratch-[^\\/]+[\\/]src/,
                /node_modules[\\/]pify/,
                /node_modules[\\/]@vernier[\\/]godirect/
            ],
            options: {
                // Explicitly disable babelrc so we don't catch various config
                // in much lower dependencies.
                babelrc: false,
                plugins: [
                    ['react-intl', {
                        messagesDir: './translations/messages/'
                    }]],
                presets: ['@babel/preset-env', '@babel/preset-react']
            }
        },
        {
            test: /\.css$/,
            use: [{
                loader: 'style-loader'
            }, {
                loader: 'css-loader',
                options: {
                    modules: true,
                    importLoaders: 1,
                    localIdentName: '[name]_[local]_[hash:base64:5]',
                    camelCase: true
                }
            }, {
                loader: 'postcss-loader',
                options: {
                    ident: 'postcss',
                    plugins: function () {
                        return [
                            postcssImport,
                            postcssVars,
                            autoprefixer
                        ];
                    }
                }
            }]
        }]
    },
    plugins: []
};

if (!process.env.CI) {
    base.plugins.push(new webpack.ProgressPlugin());
}

module.exports = [
    // to run editor examples
    defaultsDeep({}, base, {
        entry: {
<<<<<<< HEAD
            editor: './src/playground/editor.jsx',
            player: './src/playground/player.jsx',
            fullscreen: './src/playground/fullscreen.jsx',
            embed: './src/playground/embed.jsx',
            'addon-settings': './src/playground/addon-settings.jsx',
            packager: './src/playground/packager.jsx'
=======
            'editor': './src/playground/editor.jsx',
            'player': './src/playground/player.jsx',
            'fullscreen': './src/playground/fullscreen.jsx',
            'embed': './src/playground/embed.jsx',
            'addon-settings': './src/playground/addon-settings.jsx',
            'credits': './src/playground/credits/credits.jsx'
>>>>>>> 6b2b779c
        },
        output: {
            path: path.resolve(__dirname, 'build')
        },
        module: {
            rules: base.module.rules.concat([
                {
<<<<<<< HEAD
                    test: /\.(svg|png|wav|gif|jpg|mp3)$/,
                    loader: 'url-loader',
=======
                    test: /\.(svg|png|wav|gif|jpg|mp3|ttf|otf)$/,
                    loader: 'file-loader',
>>>>>>> 6b2b779c
                    options: {
                        esModule: false
                    }
                }
            ])
        },
<<<<<<< HEAD
=======
        optimization: {
            splitChunks: {
                chunks: 'all',
                minChunks: 2,
                minSize: 50000,
                maxInitialRequests: 5
            }
        },
>>>>>>> 6b2b779c
        plugins: base.plugins.concat([
            new webpack.DefinePlugin({
                'process.env.NODE_ENV': '"' + process.env.NODE_ENV + '"',
                'process.env.DEBUG': Boolean(process.env.DEBUG),
                'process.env.ANNOUNCEMENT': JSON.stringify(process.env.ANNOUNCEMENT || ''),
                'process.env.ROOT': JSON.stringify(root),
                'process.env.ROUTING_STYLE': JSON.stringify(process.env.ROUTING_STYLE || 'filehash'),
                'process.env.PLAUSIBLE_API': JSON.stringify(process.env.PLAUSIBLE_API),
                'process.env.PLAUSIBLE_DOMAIN': JSON.stringify(process.env.PLAUSIBLE_DOMAIN)
            }),
            new HtmlWebpackPlugin({
                chunks: ['editor'],
                template: 'src/playground/index.ejs',
                filename: 'editor.html',
                title: 'TurboWarp - Run Scratch projects faster',
                ...htmlWebpackPluginCommon
            }),
            new HtmlWebpackPlugin({
                chunks: ['player'],
                template: 'src/playground/index.ejs',
                filename: 'index.html',
                title: 'TurboWarp - Run Scratch projects faster',
                ...htmlWebpackPluginCommon
            }),
            new HtmlWebpackPlugin({
                chunks: ['fullscreen'],
                template: 'src/playground/index.ejs',
                filename: 'fullscreen.html',
                title: 'TurboWarp - Run Scratch projects faster',
                ...htmlWebpackPluginCommon
            }),
            new HtmlWebpackPlugin({
                chunks: ['embed'],
                template: 'src/playground/index.ejs',
                filename: 'embed.html',
                title: 'Embedded Project - TurboWarp',
                noTheme: true,
                ...htmlWebpackPluginCommon
            }),
            new HtmlWebpackPlugin({
                chunks: ['addon-settings'],
                template: 'src/playground/simple.ejs',
                filename: 'addons.html',
                title: 'Addon Settings - TurboWarp',
                ...htmlWebpackPluginCommon
            }),
            new HtmlWebpackPlugin({
                chunks: ['credits'],
                template: 'src/playground/simple.ejs',
                filename: 'credits.html',
                title: 'TurboWarp Credits',
                noSplash: true,
                ...htmlWebpackPluginCommon
            }),
            new CopyWebpackPlugin([{
                from: 'static',
                to: ''
            }]),
            new CopyWebpackPlugin([{
                from: 'node_modules/scratch-blocks/media',
                to: 'static/blocks-media'
            }]),
            new CopyWebpackPlugin([{
                from: 'extensions/**',
                to: 'static',
                context: 'src/examples'
            }]),
            new CopyWebpackPlugin([{
                from: 'extension-worker.{js,js.map}',
                context: 'node_modules/scratch-vm/dist/web'
            }])
        ])
    })
].concat(
    process.env.NODE_ENV === 'production' || process.env.BUILD_MODE === 'dist' ? (
        // export as library
        // tw: TODO: need to see if this even works anymore
        defaultsDeep({}, base, {
            target: 'web',
            entry: {
                'scratch-gui': './src/index.js'
            },
            output: {
                libraryTarget: 'umd',
                path: path.resolve('dist'),
                publicPath: `${STATIC_PATH}/`
            },
            externals: {
                'react': 'react',
                'react-dom': 'react-dom'
            },
            module: {
                rules: base.module.rules.concat([
                    {
<<<<<<< HEAD
                        test: /\.(svg|png|wav|gif|jpg|mp3)$/,
                        loader: 'url-loader',
=======
                        test: /\.(svg|png|wav|gif|jpg|mp3|ttf|otf)$/,
                        loader: 'file-loader',
>>>>>>> 6b2b779c
                        options: {
                            esModule: false
                        }
                    }
                ])
            },
            plugins: base.plugins.concat([
                new CopyWebpackPlugin([{
                    from: 'node_modules/scratch-blocks/media',
                    to: 'static/blocks-media'
                }]),
                new CopyWebpackPlugin([{
                    from: 'extension-worker.{js,js.map}',
                    context: 'node_modules/scratch-vm/dist/web'
                }]),
                // Include library JSON files for scratch-desktop to use for downloading
                new CopyWebpackPlugin([{
                    from: 'src/lib/libraries/*.json',
                    to: 'libraries',
                    flatten: true
                }])
            ])
        })) : []
);<|MERGE_RESOLUTION|>--- conflicted
+++ resolved
@@ -112,21 +112,13 @@
     // to run editor examples
     defaultsDeep({}, base, {
         entry: {
-<<<<<<< HEAD
-            editor: './src/playground/editor.jsx',
-            player: './src/playground/player.jsx',
-            fullscreen: './src/playground/fullscreen.jsx',
-            embed: './src/playground/embed.jsx',
-            'addon-settings': './src/playground/addon-settings.jsx',
-            packager: './src/playground/packager.jsx'
-=======
             'editor': './src/playground/editor.jsx',
             'player': './src/playground/player.jsx',
             'fullscreen': './src/playground/fullscreen.jsx',
             'embed': './src/playground/embed.jsx',
             'addon-settings': './src/playground/addon-settings.jsx',
-            'credits': './src/playground/credits/credits.jsx'
->>>>>>> 6b2b779c
+            'credits': './src/playground/credits/credits.jsx',
+            'packager': './src/playground/packager.jsx'
         },
         output: {
             path: path.resolve(__dirname, 'build')
@@ -134,30 +126,14 @@
         module: {
             rules: base.module.rules.concat([
                 {
-<<<<<<< HEAD
-                    test: /\.(svg|png|wav|gif|jpg|mp3)$/,
+                    test: /\.(svg|png|wav|gif|jpg|mp3|ttf|otf)$/,
                     loader: 'url-loader',
-=======
-                    test: /\.(svg|png|wav|gif|jpg|mp3|ttf|otf)$/,
-                    loader: 'file-loader',
->>>>>>> 6b2b779c
                     options: {
                         esModule: false
                     }
                 }
             ])
         },
-<<<<<<< HEAD
-=======
-        optimization: {
-            splitChunks: {
-                chunks: 'all',
-                minChunks: 2,
-                minSize: 50000,
-                maxInitialRequests: 5
-            }
-        },
->>>>>>> 6b2b779c
         plugins: base.plugins.concat([
             new webpack.DefinePlugin({
                 'process.env.NODE_ENV': '"' + process.env.NODE_ENV + '"',
@@ -252,13 +228,8 @@
             module: {
                 rules: base.module.rules.concat([
                     {
-<<<<<<< HEAD
-                        test: /\.(svg|png|wav|gif|jpg|mp3)$/,
+                        test: /\.(svg|png|wav|gif|jpg|mp3|ttf|otf)$/,
                         loader: 'url-loader',
-=======
-                        test: /\.(svg|png|wav|gif|jpg|mp3|ttf|otf)$/,
-                        loader: 'file-loader',
->>>>>>> 6b2b779c
                         options: {
                             esModule: false
                         }
