--- conflicted
+++ resolved
@@ -29,13 +29,9 @@
   resolve: {
     alias: {
       'text-encoding$': 'fastestsmallesttextencoderdecoder',
-<<<<<<< HEAD
       'htmlparser2$': path.resolve(__dirname, 'src', 'scaffolding', 'htmlparser2'),
-      'scratch-translate-extension-languages$': path.resolve(__dirname, 'src', 'scaffolding', 'scratch-translate-extension-languages', 'languages.json')
-=======
       'scratch-translate-extension-languages$': path.resolve(__dirname, 'src', 'scaffolding', 'scratch-translate-extension-languages', 'languages.json'),
       'scratch-parser$': path.resolve(__dirname, 'src', 'scaffolding', 'scratch-parser')
->>>>>>> b62fadac
     }
   },
   module: {
