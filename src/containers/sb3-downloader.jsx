--- conflicted
+++ resolved
@@ -7,11 +7,7 @@
 import downloadBlob from '../lib/download-blob';
 import {setProjectUnchanged} from '../reducers/project-changed';
 import {showStandardAlert, showAlertWithTimeout} from '../reducers/alerts';
-<<<<<<< HEAD
-import {setFileHandle} from '../reducers/tw';
-=======
 import {setFileHandle, setShowedExtendedExtensionsWarning} from '../reducers/tw';
->>>>>>> 88c44fc3
 import FileSystemAPI from '../lib/tw-filesystem-api';
 
 // tw: we make some extensive changes to file saving
@@ -48,12 +44,7 @@
             'downloadProject',
             'saveAsNew',
             'saveToLastFile',
-<<<<<<< HEAD
-            'saveToLastFileOrNew',
-            'smartSave'
-=======
             'saveToLastFileOrNew'
->>>>>>> 88c44fc3
         ]);
     }
     startedSaving () {
@@ -69,14 +60,11 @@
     downloadProject () {
         this.startedSaving();
         this.props.saveProjectSb3().then(content => {
-<<<<<<< HEAD
-=======
             if (content.usesExtendedExtensions) {
                 if (!this.props.showedExtendedExtensionsWarning) {
                     this.props.onShowExtendedExtensionsWarning();
                 }
             }
->>>>>>> 88c44fc3
             this.finishedSaving();
             downloadBlob(this.props.projectFilename, content);
         });
@@ -106,18 +94,6 @@
     async saveToHandle (handle) {
         // Obtain the writable very early, otherwise browsers won't give us the handle when we ask.
         const writable = await FileSystemAPI.createWritable(handle);
-<<<<<<< HEAD
-        this.startedSaving();
-        const content = await this.props.saveProjectSb3();
-        await FileSystemAPI.writeToWritable(writable, content);
-        this.finishedSaving();
-    }
-    smartSave () {
-        if (FileSystemAPI.available()) {
-            this.saveToLastFileOrNew();
-        } else {
-            this.downloadProject();
-=======
         try {
             this.startedSaving();
             const content = await this.props.saveProjectSb3();
@@ -126,7 +102,6 @@
         } finally {
             // Always close the handle regardless of errors.
             await FileSystemAPI.closeWritable(writable);
->>>>>>> 88c44fc3
         }
     }
     handleSaveError (e) {
@@ -155,17 +130,10 @@
                 saveAsNew: this.saveAsNew,
                 saveToLastFile: this.saveToLastFile,
                 saveToLastFileOrNew: this.saveToLastFileOrNew,
-<<<<<<< HEAD
-                smartSave: this.smartSave
-            } : {
-                available: false,
-                smartSave: this.smartSave
-=======
                 smartSave: this.saveToLastFileOrNew
             } : {
                 available: false,
                 smartSave: this.downloadProject
->>>>>>> 88c44fc3
             }
         );
     }
@@ -189,11 +157,8 @@
     onSaveFinished: PropTypes.func,
     projectFilename: PropTypes.string,
     saveProjectSb3: PropTypes.func,
-<<<<<<< HEAD
-=======
     showedExtendedExtensionsWarning: PropTypes.bool,
     onShowExtendedExtensionsWarning: PropTypes.func,
->>>>>>> 88c44fc3
     onSetFileHandle: PropTypes.func,
     onShowSavingAlert: PropTypes.func,
     onShowSaveSuccessAlert: PropTypes.func,
@@ -223,17 +188,6 @@
     onProjectUnchanged: () => dispatch(setProjectUnchanged())
 });
 
-<<<<<<< HEAD
-const mapDispatchToProps = dispatch => ({
-    onSetFileHandle: fileHandle => dispatch(setFileHandle(fileHandle)),
-    onShowSavingAlert: () => showAlertWithTimeout(dispatch, 'saving'),
-    onShowSaveSuccessAlert: () => showAlertWithTimeout(dispatch, 'twSaveToDiskSuccess'),
-    onShowSaveErrorAlert: () => dispatch(showStandardAlert('savingError')),
-    onProjectUnchanged: () => dispatch(setProjectUnchanged())
-});
-
-=======
->>>>>>> 88c44fc3
 export default injectIntl(connect(
     mapStateToProps,
     mapDispatchToProps
