--- conflicted
+++ resolved
@@ -43,11 +43,7 @@
         this.setState({
             hasError: true,
             errorId: window.Sentry ? window.Sentry.lastEventId() : null,
-<<<<<<< HEAD
-            errorMessage: `${error.message}`
-=======
             errorMessage: `${(error && error.message) || error}`
->>>>>>> 88c44fc3
         });
 
         // Log error locally for debugging as well.
