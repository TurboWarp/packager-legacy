import bindAll from 'lodash.bindall';
import debounce from 'lodash.debounce';
import defaultsDeep from 'lodash.defaultsdeep';
import makeToolboxXML from '../lib/make-toolbox-xml';
import PropTypes from 'prop-types';
import React from 'react';
import VMScratchBlocks from '../lib/blocks';
import VM from 'scratch-vm';

import log from '../lib/log.js';
import Prompt from './prompt.jsx';
import BlocksComponent from '../components/blocks/blocks.jsx';
import ExtensionLibrary from './extension-library.jsx';
import extensionData from '../lib/libraries/extensions/index.jsx';
import CustomProcedures from './custom-procedures.jsx';
import errorBoundaryHOC from '../lib/error-boundary-hoc.jsx';
import {STAGE_DISPLAY_SIZES} from '../lib/layout-constants';
import DropAreaHOC from '../lib/drop-area-hoc.jsx';
import DragConstants from '../lib/drag-constants';
import defineDynamicBlock from '../lib/define-dynamic-block';

import {connect} from 'react-redux';
import {updateToolbox} from '../reducers/toolbox';
import {activateColorPicker} from '../reducers/color-picker';
import {closeExtensionLibrary, openSoundRecorder, openConnectionModal} from '../reducers/modals';
import {activateCustomProcedures, deactivateCustomProcedures} from '../reducers/custom-procedures';
import {setConnectionModalExtensionId} from '../reducers/connection-modal';

import {
    activateTab,
    SOUNDS_TAB_INDEX
} from '../reducers/editor-tab';

const addFunctionListener = (object, property, callback) => {
    const oldFn = object[property];
    object[property] = function () {
        const result = oldFn.apply(this, arguments);
        callback.apply(this, result);
        return result;
    };
};

const DroppableBlocks = DropAreaHOC([
    DragConstants.BACKPACK_CODE
])(BlocksComponent);

class Blocks extends React.Component {
    constructor (props) {
        super(props);
        this.ScratchBlocks = VMScratchBlocks(props.vm);
        bindAll(this, [
            'attachVM',
            'detachVM',
            'getToolboxXML',
            'handleCategorySelected',
            'handleConnectionModalStart',
            'handleDrop',
            'handleStatusButtonUpdate',
            'handleOpenSoundRecorder',
            'handlePromptStart',
            'handlePromptCallback',
            'handlePromptClose',
            'handleCustomProceduresClose',
            'onScriptGlowOn',
            'onScriptGlowOff',
            'onBlockGlowOn',
            'onBlockGlowOff',
            'handleExtensionAdded',
            'handleBlocksInfoUpdate',
            'onTargetsUpdate',
            'onVisualReport',
            'onWorkspaceUpdate',
            'onWorkspaceMetricsChange',
            'setBlocks',
            'setLocale'
        ]);
        this.ScratchBlocks.prompt = this.handlePromptStart;
        this.ScratchBlocks.statusButtonCallback = this.handleConnectionModalStart;
        this.ScratchBlocks.recordSoundCallback = this.handleOpenSoundRecorder;

        this.state = {
            workspaceMetrics: {},
            prompt: null
        };
        this.onTargetsUpdate = debounce(this.onTargetsUpdate, 100);
        this.toolboxUpdateQueue = [];
    }
    componentDidMount () {
        this.ScratchBlocks.FieldColourSlider.activateEyedropper_ = this.props.onActivateColorPicker;
        this.ScratchBlocks.Procedures.externalProcedureDefCallback = this.props.onActivateCustomProcedures;
        this.ScratchBlocks.ScratchMsgs.setLocale(this.props.locale);

        const workspaceConfig = defaultsDeep({},
            Blocks.defaultOptions,
            this.props.options,
            {rtl: this.props.isRtl, toolbox: this.props.toolboxXML}
        );
        this.workspace = this.ScratchBlocks.inject(this.blocks, workspaceConfig);

        // Register buttons under new callback keys for creating variables,
        // lists, and procedures from extensions.

        const toolboxWorkspace = this.workspace.getFlyout().getWorkspace();

        const varListButtonCallback = type =>
            (() => this.ScratchBlocks.Variables.createVariable(this.workspace, null, type));
        const procButtonCallback = () => {
            this.ScratchBlocks.Procedures.createProcedureDefCallback_(this.workspace);
        };

        toolboxWorkspace.registerButtonCallback('MAKE_A_VARIABLE', varListButtonCallback(''));
        toolboxWorkspace.registerButtonCallback('MAKE_A_LIST', varListButtonCallback('list'));
        toolboxWorkspace.registerButtonCallback('MAKE_A_PROCEDURE', procButtonCallback);

        // Store the xml of the toolbox that is actually rendered.
        // This is used in componentDidUpdate instead of prevProps, because
        // the xml can change while e.g. on the costumes tab.
        this._renderedToolboxXML = this.props.toolboxXML;

        // we actually never want the workspace to enable "refresh toolbox" - this basically re-renders the
        // entire toolbox every time we reset the workspace.  We call updateToolbox as a part of
        // componentDidUpdate so the toolbox will still correctly be updated
        this.setToolboxRefreshEnabled = this.workspace.setToolboxRefreshEnabled.bind(this.workspace);
        this.workspace.setToolboxRefreshEnabled = () => {
            this.setToolboxRefreshEnabled(false);
        };

        // @todo change this when blockly supports UI events
        addFunctionListener(this.workspace, 'translate', this.onWorkspaceMetricsChange);
        addFunctionListener(this.workspace, 'zoom', this.onWorkspaceMetricsChange);

        this.attachVM();
        // Only update blocks/vm locale when visible to avoid sizing issues
        // If locale changes while not visible it will get handled in didUpdate
        if (this.props.isVisible) {
            this.setLocale();
        }
    }
    shouldComponentUpdate (nextProps, nextState) {
        return (
            this.state.prompt !== nextState.prompt ||
            this.props.isVisible !== nextProps.isVisible ||
            this._renderedToolboxXML !== nextProps.toolboxXML ||
            this.props.extensionLibraryVisible !== nextProps.extensionLibraryVisible ||
            this.props.customProceduresVisible !== nextProps.customProceduresVisible ||
            this.props.locale !== nextProps.locale ||
            this.props.anyModalVisible !== nextProps.anyModalVisible ||
            this.props.stageSize !== nextProps.stageSize
        );
    }
    componentDidUpdate (prevProps) {
        // If any modals are open, call hideChaff to close z-indexed field editors
        if (this.props.anyModalVisible && !prevProps.anyModalVisible) {
            this.ScratchBlocks.hideChaff();
        }

        // Only rerender the toolbox when the blocks are visible and the xml is
        // different from the previously rendered toolbox xml.
        // Do not check against prevProps.toolboxXML because that may not have been rendered.
        if (this.props.isVisible && this.props.toolboxXML !== this._renderedToolboxXML) {
            this.requestToolboxUpdate();
        }

        if (this.props.isVisible === prevProps.isVisible) {
            if (this.props.stageSize !== prevProps.stageSize) {
                // force workspace to redraw for the new stage size
                window.dispatchEvent(new Event('resize'));
            }
            return;
        }
        // @todo hack to resize blockly manually in case resize happened while hidden
        // @todo hack to reload the workspace due to gui bug #413
        if (this.props.isVisible) { // Scripts tab
            this.workspace.setVisible(true);
            if (prevProps.locale !== this.props.locale || this.props.locale !== this.props.vm.getLocale()) {
                // call setLocale if the locale has changed, or changed while the blocks were hidden.
                // vm.getLocale() will be out of sync if locale was changed while not visible
                this.setLocale();
            } else {
                this.props.vm.refreshWorkspace();
                this.requestToolboxUpdate();
            }

            window.dispatchEvent(new Event('resize'));
        } else {
            this.workspace.setVisible(false);
        }
    }
    componentWillUnmount () {
        this.detachVM();
        this.workspace.dispose();
        clearTimeout(this.toolboxUpdateTimeout);
    }
    requestToolboxUpdate () {
        clearTimeout(this.toolboxUpdateTimeout);
        this.toolboxUpdateTimeout = setTimeout(() => {
            this.updateToolbox();
        }, 0);
    }
    setLocale () {
        this.ScratchBlocks.ScratchMsgs.setLocale(this.props.locale);
        this.props.vm.setLocale(this.props.locale, this.props.messages)
            .then(() => {
                this.workspace.getFlyout().setRecyclingEnabled(false);
                this.props.vm.refreshWorkspace();
                this.requestToolboxUpdate();
                this.withToolboxUpdates(() => {
                    this.workspace.getFlyout().setRecyclingEnabled(true);
                });
            });
    }

    updateToolbox () {
        this.toolboxUpdateTimeout = false;

        const categoryId = this.workspace.toolbox_.getSelectedCategoryId();
        const offset = this.workspace.toolbox_.getCategoryScrollOffset();
        this.workspace.updateToolbox(this.props.toolboxXML);
        this._renderedToolboxXML = this.props.toolboxXML;

        // In order to catch any changes that mutate the toolbox during "normal runtime"
        // (variable changes/etc), re-enable toolbox refresh.
        // Using the setter function will rerender the entire toolbox which we just rendered.
        this.workspace.toolboxRefreshEnabled_ = true;

        const currentCategoryPos = this.workspace.toolbox_.getCategoryPositionById(categoryId);
        const currentCategoryLen = this.workspace.toolbox_.getCategoryLengthById(categoryId);
        if (offset < currentCategoryLen) {
            this.workspace.toolbox_.setFlyoutScrollPos(currentCategoryPos + offset);
        } else {
            this.workspace.toolbox_.setFlyoutScrollPos(currentCategoryPos);
        }

        const queue = this.toolboxUpdateQueue;
        this.toolboxUpdateQueue = [];
        queue.forEach(fn => fn());
    }

    withToolboxUpdates (fn) {
        // if there is a queued toolbox update, we need to wait
        if (this.toolboxUpdateTimeout) {
            this.toolboxUpdateQueue.push(fn);
        } else {
            fn();
        }
    }

    attachVM () {
        this.workspace.addChangeListener(this.props.vm.blockListener);
        this.flyoutWorkspace = this.workspace
            .getFlyout()
            .getWorkspace();
        this.flyoutWorkspace.addChangeListener(this.props.vm.flyoutBlockListener);
        this.flyoutWorkspace.addChangeListener(this.props.vm.monitorBlockListener);
        this.props.vm.addListener('SCRIPT_GLOW_ON', this.onScriptGlowOn);
        this.props.vm.addListener('SCRIPT_GLOW_OFF', this.onScriptGlowOff);
        this.props.vm.addListener('BLOCK_GLOW_ON', this.onBlockGlowOn);
        this.props.vm.addListener('BLOCK_GLOW_OFF', this.onBlockGlowOff);
        this.props.vm.addListener('VISUAL_REPORT', this.onVisualReport);
        this.props.vm.addListener('workspaceUpdate', this.onWorkspaceUpdate);
        this.props.vm.addListener('targetsUpdate', this.onTargetsUpdate);
        this.props.vm.addListener('EXTENSION_ADDED', this.handleExtensionAdded);
        this.props.vm.addListener('BLOCKSINFO_UPDATE', this.handleBlocksInfoUpdate);
        this.props.vm.addListener('PERIPHERAL_CONNECTED', this.handleStatusButtonUpdate);
        this.props.vm.addListener('PERIPHERAL_DISCONNECTED', this.handleStatusButtonUpdate);
    }
    detachVM () {
        this.props.vm.removeListener('SCRIPT_GLOW_ON', this.onScriptGlowOn);
        this.props.vm.removeListener('SCRIPT_GLOW_OFF', this.onScriptGlowOff);
        this.props.vm.removeListener('BLOCK_GLOW_ON', this.onBlockGlowOn);
        this.props.vm.removeListener('BLOCK_GLOW_OFF', this.onBlockGlowOff);
        this.props.vm.removeListener('VISUAL_REPORT', this.onVisualReport);
        this.props.vm.removeListener('workspaceUpdate', this.onWorkspaceUpdate);
        this.props.vm.removeListener('targetsUpdate', this.onTargetsUpdate);
        this.props.vm.removeListener('EXTENSION_ADDED', this.handleExtensionAdded);
        this.props.vm.removeListener('BLOCKSINFO_UPDATE', this.handleBlocksInfoUpdate);
        this.props.vm.removeListener('PERIPHERAL_CONNECTED', this.handleStatusButtonUpdate);
        this.props.vm.removeListener('PERIPHERAL_DISCONNECTED', this.handleStatusButtonUpdate);
    }

    updateToolboxBlockValue (id, value) {
        this.withToolboxUpdates(() => {
            const block = this.workspace
                .getFlyout()
                .getWorkspace()
                .getBlockById(id);
            if (block) {
                block.inputList[0].fieldRow[0].setValue(value);
            }
        });
    }

    onTargetsUpdate () {
        if (this.props.vm.editingTarget && this.workspace.getFlyout()) {
            ['glide', 'move', 'set'].forEach(prefix => {
                this.updateToolboxBlockValue(`${prefix}x`, Math.round(this.props.vm.editingTarget.x).toString());
                this.updateToolboxBlockValue(`${prefix}y`, Math.round(this.props.vm.editingTarget.y).toString());
            });
        }
    }
    onWorkspaceMetricsChange () {
        const target = this.props.vm.editingTarget;
        if (target && target.id) {
            const workspaceMetrics = Object.assign({}, this.state.workspaceMetrics, {
                [target.id]: {
                    scrollX: this.workspace.scrollX,
                    scrollY: this.workspace.scrollY,
                    scale: this.workspace.scale
                }
            });
            this.setState({workspaceMetrics});
        }
    }
    onScriptGlowOn (data) {
        this.workspace.glowStack(data.id, true);
    }
    onScriptGlowOff (data) {
        this.workspace.glowStack(data.id, false);
    }
    onBlockGlowOn (data) {
        this.workspace.glowBlock(data.id, true);
    }
    onBlockGlowOff (data) {
        this.workspace.glowBlock(data.id, false);
    }
    onVisualReport (data) {
        this.workspace.reportValue(data.id, data.value);
    }
    getToolboxXML () {
        // Use try/catch because this requires digging pretty deep into the VM
        // Code inside intentionally ignores several error situations (no stage, etc.)
        // Because they would get caught by this try/catch
        try {
            let {editingTarget: target, runtime} = this.props.vm;
            const stage = runtime.getTargetForStage();
            if (!target) target = stage; // If no editingTarget, use the stage

            const stageCostumes = stage.getCostumes();
            const targetCostumes = target.getCostumes();
            const targetSounds = target.getSounds();
<<<<<<< HEAD
            const dynamicBlocksXML = this.props.vm.runtime.getBlocksXML();
            return makeToolboxXML(false, target.isStage, target.id, dynamicBlocksXML,
=======
            const dynamicBlocksXML = this.props.vm.runtime.getBlocksXML(target);
            return makeToolboxXML(target.isStage, target.id, dynamicBlocksXML,
>>>>>>> c7e34794
                targetCostumes[targetCostumes.length - 1].name,
                stageCostumes[stageCostumes.length - 1].name,
                targetSounds.length > 0 ? targetSounds[targetSounds.length - 1].name : ''
            );
        } catch {
            return null;
        }
    }
    onWorkspaceUpdate (data) {
        // When we change sprites, update the toolbox to have the new sprite's blocks
        const toolboxXML = this.getToolboxXML();
        if (toolboxXML) {
            this.props.updateToolboxState(toolboxXML);
        }

        if (this.props.vm.editingTarget && !this.state.workspaceMetrics[this.props.vm.editingTarget.id]) {
            this.onWorkspaceMetricsChange();
        }

        // Remove and reattach the workspace listener (but allow flyout events)
        this.workspace.removeChangeListener(this.props.vm.blockListener);
        const dom = this.ScratchBlocks.Xml.textToDom(data.xml);
        try {
            this.ScratchBlocks.Xml.clearWorkspaceAndLoadFromXml(dom, this.workspace);
        } catch (error) {
            // The workspace is likely incomplete. What did update should be
            // functional.
            //
            // Instead of throwing the error, by logging it and continuing as
            // normal lets the other workspace update processes complete in the
            // gui and vm, which lets the vm run even if the workspace is
            // incomplete. Throwing the error would keep things like setting the
            // correct editing target from happening which can interfere with
            // some blocks and processes in the vm.
            if (error.message) {
                error.message = `Workspace Update Error: ${error.message}`;
            }
            log.error(error);
        }
        this.workspace.addChangeListener(this.props.vm.blockListener);

        if (this.props.vm.editingTarget && this.state.workspaceMetrics[this.props.vm.editingTarget.id]) {
            const {scrollX, scrollY, scale} = this.state.workspaceMetrics[this.props.vm.editingTarget.id];
            this.workspace.scrollX = scrollX;
            this.workspace.scrollY = scrollY;
            this.workspace.scale = scale;
            this.workspace.resize();
        }

        // Clear the undo state of the workspace since this is a
        // fresh workspace and we don't want any changes made to another sprites
        // workspace to be 'undone' here.
        this.workspace.clearUndo();
    }
    handleExtensionAdded (categoryInfo) {
        const defineBlocks = blockInfoArray => {
            if (blockInfoArray && blockInfoArray.length > 0) {
                const staticBlocksJson = [];
                const dynamicBlocksInfo = [];
                blockInfoArray.forEach(blockInfo => {
                    if (blockInfo.info && blockInfo.info.isDynamic) {
                        dynamicBlocksInfo.push(blockInfo);
                    } else if (blockInfo.json) {
                        staticBlocksJson.push(blockInfo.json);
                    }
                    // otherwise it's a non-block entry such as '---'
                });

                this.ScratchBlocks.defineBlocksWithJsonArray(staticBlocksJson);
                dynamicBlocksInfo.forEach(blockInfo => {
                    // This is creating the block factory / constructor -- NOT a specific instance of the block.
                    // The factory should only know static info about the block: the category info and the opcode.
                    // Anything else will be picked up from the XML attached to the block instance.
                    const extendedOpcode = `${categoryInfo.id}_${blockInfo.info.opcode}`;
                    const blockDefinition =
                        defineDynamicBlock(this.ScratchBlocks, categoryInfo, blockInfo, extendedOpcode);
                    this.ScratchBlocks.Blocks[extendedOpcode] = blockDefinition;
                });
            }
        };

        // scratch-blocks implements a menu or custom field as a special kind of block ("shadow" block)
        // these actually define blocks and MUST run regardless of the UI state
        defineBlocks(
            Object.getOwnPropertyNames(categoryInfo.customFieldTypes)
                .map(fieldTypeName => categoryInfo.customFieldTypes[fieldTypeName].scratchBlocksDefinition));
        defineBlocks(categoryInfo.menus);
        defineBlocks(categoryInfo.blocks);

        // Update the toolbox with new blocks if possible
        const toolboxXML = this.getToolboxXML();
        if (toolboxXML) {
            this.props.updateToolboxState(toolboxXML);
        }
    }
    handleBlocksInfoUpdate (categoryInfo) {
        // @todo Later we should replace this to avoid all the warnings from redefining blocks.
        this.handleExtensionAdded(categoryInfo);
    }
    handleCategorySelected (categoryId) {
        const extension = extensionData.find(ext => ext.extensionId === categoryId);
        if (extension && extension.launchPeripheralConnectionFlow) {
            this.handleConnectionModalStart(categoryId);
        }

        this.withToolboxUpdates(() => {
            this.workspace.toolbox_.setSelectedCategoryById(categoryId);
        });
    }
    setBlocks (blocks) {
        this.blocks = blocks;
    }
    handlePromptStart (message, defaultValue, callback, optTitle, optVarType) {
        const p = {prompt: {callback, message, defaultValue}};
        p.prompt.title = optTitle ? optTitle :
            this.ScratchBlocks.Msg.VARIABLE_MODAL_TITLE;
        p.prompt.varType = typeof optVarType === 'string' ?
            optVarType : this.ScratchBlocks.SCALAR_VARIABLE_TYPE;
        p.prompt.showVariableOptions = // This flag means that we should show variable/list options about scope
            optVarType !== this.ScratchBlocks.BROADCAST_MESSAGE_VARIABLE_TYPE &&
            p.prompt.title !== this.ScratchBlocks.Msg.RENAME_VARIABLE_MODAL_TITLE &&
            p.prompt.title !== this.ScratchBlocks.Msg.RENAME_LIST_MODAL_TITLE;
        p.prompt.showCloudOption = (optVarType === this.ScratchBlocks.SCALAR_VARIABLE_TYPE) && this.props.canUseCloud;
        this.setState(p);
    }
    handleConnectionModalStart (extensionId) {
        this.props.onOpenConnectionModal(extensionId);
    }
    handleStatusButtonUpdate () {
        this.ScratchBlocks.refreshStatusButtons(this.workspace);
    }
    handleOpenSoundRecorder () {
        this.props.onOpenSoundRecorder();
    }

    /*
     * Pass along information about proposed name and variable options (scope and isCloud)
     * and additional potentially conflicting variable names from the VM
     * to the variable validation prompt callback used in scratch-blocks.
     */
    handlePromptCallback (input, variableOptions) {
        this.state.prompt.callback(
            input,
            this.props.vm.runtime.getAllVarNamesOfType(this.state.prompt.varType),
            variableOptions);
        this.handlePromptClose();
    }
    handlePromptClose () {
        this.setState({prompt: null});
    }
    handleCustomProceduresClose (data) {
        this.props.onRequestCloseCustomProcedures(data);
        const ws = this.workspace;
        ws.refreshToolboxSelection_();
        ws.toolbox_.scrollToCategoryById('myBlocks');
    }
    handleDrop (dragInfo) {
        fetch(dragInfo.payload.bodyUrl)
            .then(response => response.json())
            .then(blocks => this.props.vm.shareBlocksToTarget(blocks, this.props.vm.editingTarget.id))
            .then(() => {
                this.props.vm.refreshWorkspace();
                this.updateToolbox(); // To show new variables/custom blocks
            });
    }
    render () {
        /* eslint-disable no-unused-vars */
        const {
            anyModalVisible,
            canUseCloud,
            customProceduresVisible,
            extensionLibraryVisible,
            options,
            stageSize,
            vm,
            isRtl,
            isVisible,
            onActivateColorPicker,
            onOpenConnectionModal,
            onOpenSoundRecorder,
            updateToolboxState,
            onActivateCustomProcedures,
            onRequestCloseExtensionLibrary,
            onRequestCloseCustomProcedures,
            toolboxXML,
            ...props
        } = this.props;
        /* eslint-enable no-unused-vars */
        return (
            <React.Fragment>
                <DroppableBlocks
                    componentRef={this.setBlocks}
                    onDrop={this.handleDrop}
                    {...props}
                />
                {this.state.prompt ? (
                    <Prompt
                        defaultValue={this.state.prompt.defaultValue}
                        isStage={vm.runtime.getEditingTarget().isStage}
                        label={this.state.prompt.message}
                        showCloudOption={this.state.prompt.showCloudOption}
                        showVariableOptions={this.state.prompt.showVariableOptions}
                        title={this.state.prompt.title}
                        vm={vm}
                        onCancel={this.handlePromptClose}
                        onOk={this.handlePromptCallback}
                    />
                ) : null}
                {extensionLibraryVisible ? (
                    <ExtensionLibrary
                        vm={vm}
                        onCategorySelected={this.handleCategorySelected}
                        onRequestClose={onRequestCloseExtensionLibrary}
                    />
                ) : null}
                {customProceduresVisible ? (
                    <CustomProcedures
                        options={{
                            media: options.media
                        }}
                        onRequestClose={this.handleCustomProceduresClose}
                    />
                ) : null}
            </React.Fragment>
        );
    }
}

Blocks.propTypes = {
    anyModalVisible: PropTypes.bool,
    canUseCloud: PropTypes.bool,
    customProceduresVisible: PropTypes.bool,
    extensionLibraryVisible: PropTypes.bool,
    isRtl: PropTypes.bool,
    isVisible: PropTypes.bool,
    locale: PropTypes.string.isRequired,
    messages: PropTypes.objectOf(PropTypes.string),
    onActivateColorPicker: PropTypes.func,
    onActivateCustomProcedures: PropTypes.func,
    onOpenConnectionModal: PropTypes.func,
    onOpenSoundRecorder: PropTypes.func,
    onRequestCloseCustomProcedures: PropTypes.func,
    onRequestCloseExtensionLibrary: PropTypes.func,
    options: PropTypes.shape({
        media: PropTypes.string,
        zoom: PropTypes.shape({
            controls: PropTypes.bool,
            wheel: PropTypes.bool,
            startScale: PropTypes.number
        }),
        colours: PropTypes.shape({
            workspace: PropTypes.string,
            flyout: PropTypes.string,
            toolbox: PropTypes.string,
            toolboxSelected: PropTypes.string,
            scrollbar: PropTypes.string,
            scrollbarHover: PropTypes.string,
            insertionMarker: PropTypes.string,
            insertionMarkerOpacity: PropTypes.number,
            fieldShadow: PropTypes.string,
            dragShadowOpacity: PropTypes.number
        }),
        comments: PropTypes.bool,
        collapse: PropTypes.bool
    }),
    stageSize: PropTypes.oneOf(Object.keys(STAGE_DISPLAY_SIZES)).isRequired,
    toolboxXML: PropTypes.string,
    updateToolboxState: PropTypes.func,
    vm: PropTypes.instanceOf(VM).isRequired
};

Blocks.defaultOptions = {
    zoom: {
        controls: true,
        wheel: true,
        startScale: 0.675
    },
    grid: {
        spacing: 40,
        length: 2,
        colour: '#ddd'
    },
    colours: {
        workspace: '#F9F9F9',
        flyout: '#F9F9F9',
        toolbox: '#FFFFFF',
        toolboxSelected: '#E9EEF2',
        scrollbar: '#CECDCE',
        scrollbarHover: '#CECDCE',
        insertionMarker: '#000000',
        insertionMarkerOpacity: 0.2,
        fieldShadow: 'rgba(255, 255, 255, 0.3)',
        dragShadowOpacity: 0.6
    },
    comments: true,
    collapse: false,
    sounds: false
};

Blocks.defaultProps = {
    isVisible: true,
    options: Blocks.defaultOptions
};

const mapStateToProps = state => ({
    anyModalVisible: (
        Object.keys(state.scratchGui.modals).some(key => state.scratchGui.modals[key]) ||
        state.scratchGui.mode.isFullScreen
    ),
    extensionLibraryVisible: state.scratchGui.modals.extensionLibrary,
    isRtl: state.locales.isRtl,
    locale: state.locales.locale,
    messages: state.locales.messages,
    toolboxXML: state.scratchGui.toolbox.toolboxXML,
    customProceduresVisible: state.scratchGui.customProcedures.active
});

const mapDispatchToProps = dispatch => ({
    onActivateColorPicker: callback => dispatch(activateColorPicker(callback)),
    onActivateCustomProcedures: (data, callback) => dispatch(activateCustomProcedures(data, callback)),
    onOpenConnectionModal: id => {
        dispatch(setConnectionModalExtensionId(id));
        dispatch(openConnectionModal());
    },
    onOpenSoundRecorder: () => {
        dispatch(activateTab(SOUNDS_TAB_INDEX));
        dispatch(openSoundRecorder());
    },
    onRequestCloseExtensionLibrary: () => {
        dispatch(closeExtensionLibrary());
    },
    onRequestCloseCustomProcedures: data => {
        dispatch(deactivateCustomProcedures(data));
    },
    updateToolboxState: toolboxXML => {
        dispatch(updateToolbox(toolboxXML));
    }
});

export default errorBoundaryHOC('Blocks')(
    connect(
        mapStateToProps,
        mapDispatchToProps
    )(Blocks)
);<|MERGE_RESOLUTION|>--- conflicted
+++ resolved
@@ -338,13 +338,8 @@
             const stageCostumes = stage.getCostumes();
             const targetCostumes = target.getCostumes();
             const targetSounds = target.getSounds();
-<<<<<<< HEAD
-            const dynamicBlocksXML = this.props.vm.runtime.getBlocksXML();
+            const dynamicBlocksXML = this.props.vm.runtime.getBlocksXML(target);
             return makeToolboxXML(false, target.isStage, target.id, dynamicBlocksXML,
-=======
-            const dynamicBlocksXML = this.props.vm.runtime.getBlocksXML(target);
-            return makeToolboxXML(target.isStage, target.id, dynamicBlocksXML,
->>>>>>> c7e34794
                 targetCostumes[targetCostumes.length - 1].name,
                 stageCostumes[stageCostumes.length - 1].name,
                 targetSounds.length > 0 ? targetSounds[targetSounds.length - 1].name : ''
