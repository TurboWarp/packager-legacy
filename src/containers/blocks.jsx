import bindAll from 'lodash.bindall';
import debounce from 'lodash.debounce';
import defaultsDeep from 'lodash.defaultsdeep';
import makeToolboxXML from '../lib/make-toolbox-xml';
import PropTypes from 'prop-types';
import React from 'react';
import VMScratchBlocks from '../lib/blocks';
import VM from 'scratch-vm';

import log from '../lib/log.js';
import Prompt from './prompt.jsx';
import BlocksComponent from '../components/blocks/blocks.jsx';
import ExtensionLibrary from './extension-library.jsx';
import extensionData from '../lib/libraries/extensions/index.jsx';
import CustomProcedures from './custom-procedures.jsx';
import errorBoundaryHOC from '../lib/error-boundary-hoc.jsx';
import {BLOCKS_DEFAULT_SCALE, STAGE_DISPLAY_SIZES} from '../lib/layout-constants';
import DropAreaHOC from '../lib/drop-area-hoc.jsx';
import DragConstants from '../lib/drag-constants';
import defineDynamicBlock from '../lib/define-dynamic-block';

import {connect} from 'react-redux';
import {updateToolbox} from '../reducers/toolbox';
import {activateColorPicker} from '../reducers/color-picker';
import {closeExtensionLibrary, openSoundRecorder, openConnectionModal} from '../reducers/modals';
import {activateCustomProcedures, deactivateCustomProcedures} from '../reducers/custom-procedures';
import {setConnectionModalExtensionId} from '../reducers/connection-modal';
import {updateMetrics} from '../reducers/workspace-metrics';

import {
    activateTab,
    SOUNDS_TAB_INDEX
} from '../reducers/editor-tab';

<<<<<<< HEAD
import s3devtoolsloader from './tw-s3-dev-tools-loader';
=======
import loadAddons from '../addons/loader';
>>>>>>> 88c44fc3

const addFunctionListener = (object, property, callback) => {
    const oldFn = object[property];
    object[property] = function () {
        const result = oldFn.apply(this, arguments);
        callback.apply(this, result);
        return result;
    };
};

const DroppableBlocks = DropAreaHOC([
    DragConstants.BACKPACK_CODE
])(BlocksComponent);

class Blocks extends React.Component {
    constructor (props) {
        super(props);
        this.ScratchBlocks = VMScratchBlocks(props.vm);
        window.ScratchBlocks = this.ScratchBlocks;
        bindAll(this, [
            'attachVM',
            'detachVM',
            'getToolboxXML',
            'handleCategorySelected',
            'handleConnectionModalStart',
            'handleDrop',
            'handleStatusButtonUpdate',
            'handleOpenSoundRecorder',
            'handlePromptStart',
            'handlePromptCallback',
            'handlePromptClose',
            'handleCustomProceduresClose',
            'onScriptGlowOn',
            'onScriptGlowOff',
            'onBlockGlowOn',
            'onBlockGlowOff',
            'handleExtensionAdded',
            'handleBlocksInfoUpdate',
            'onTargetsUpdate',
            'onVisualReport',
            'onWorkspaceUpdate',
            'onWorkspaceMetricsChange',
            'setBlocks',
            'setLocale'
        ]);
        this.ScratchBlocks.prompt = this.handlePromptStart;
        this.ScratchBlocks.statusButtonCallback = this.handleConnectionModalStart;
        this.ScratchBlocks.recordSoundCallback = this.handleOpenSoundRecorder;

        this.state = {
            prompt: null
        };
        this.onTargetsUpdate = debounce(this.onTargetsUpdate, 100);
        this.toolboxUpdateQueue = [];
    }
    componentDidMount () {
        this.ScratchBlocks.FieldColourSlider.activateEyedropper_ = this.props.onActivateColorPicker;
        this.ScratchBlocks.Procedures.externalProcedureDefCallback = this.props.onActivateCustomProcedures;
        this.ScratchBlocks.ScratchMsgs.setLocale(this.props.locale);

        const workspaceConfig = defaultsDeep({},
            Blocks.defaultOptions,
            this.props.options,
            {rtl: this.props.isRtl, toolbox: this.props.toolboxXML}
        );
        this.workspace = this.ScratchBlocks.inject(this.blocks, workspaceConfig);

        // Register buttons under new callback keys for creating variables,
        // lists, and procedures from extensions.

        const toolboxWorkspace = this.workspace.getFlyout().getWorkspace();

        const varListButtonCallback = type =>
            (() => this.ScratchBlocks.Variables.createVariable(this.workspace, null, type));
        const procButtonCallback = () => {
            this.ScratchBlocks.Procedures.createProcedureDefCallback_(this.workspace);
        };

        toolboxWorkspace.registerButtonCallback('MAKE_A_VARIABLE', varListButtonCallback(''));
        toolboxWorkspace.registerButtonCallback('MAKE_A_LIST', varListButtonCallback('list'));
        toolboxWorkspace.registerButtonCallback('MAKE_A_PROCEDURE', procButtonCallback);

        // Store the xml of the toolbox that is actually rendered.
        // This is used in componentDidUpdate instead of prevProps, because
        // the xml can change while e.g. on the costumes tab.
        this._renderedToolboxXML = this.props.toolboxXML;

        // we actually never want the workspace to enable "refresh toolbox" - this basically re-renders the
        // entire toolbox every time we reset the workspace.  We call updateToolbox as a part of
        // componentDidUpdate so the toolbox will still correctly be updated
        this.setToolboxRefreshEnabled = this.workspace.setToolboxRefreshEnabled.bind(this.workspace);
        this.workspace.setToolboxRefreshEnabled = () => {
            this.setToolboxRefreshEnabled(false);
        };

        // @todo change this when blockly supports UI events
        addFunctionListener(this.workspace, 'translate', this.onWorkspaceMetricsChange);
        addFunctionListener(this.workspace, 'zoom', this.onWorkspaceMetricsChange);

        this.attachVM();
        // Only update blocks/vm locale when visible to avoid sizing issues
        // If locale changes while not visible it will get handled in didUpdate
        if (this.props.isVisible) {
            this.setLocale();
        }
    }
    shouldComponentUpdate (nextProps, nextState) {
        return (
            this.state.prompt !== nextState.prompt ||
            this.props.isVisible !== nextProps.isVisible ||
            this._renderedToolboxXML !== nextProps.toolboxXML ||
            this.props.extensionLibraryVisible !== nextProps.extensionLibraryVisible ||
            this.props.customProceduresVisible !== nextProps.customProceduresVisible ||
            this.props.locale !== nextProps.locale ||
            this.props.anyModalVisible !== nextProps.anyModalVisible ||
            this.props.stageSize !== nextProps.stageSize
        );
    }
    componentDidUpdate (prevProps) {
        // If any modals are open, call hideChaff to close z-indexed field editors
        if (this.props.anyModalVisible && !prevProps.anyModalVisible) {
            this.ScratchBlocks.hideChaff();
        }

        // Only rerender the toolbox when the blocks are visible and the xml is
        // different from the previously rendered toolbox xml.
        // Do not check against prevProps.toolboxXML because that may not have been rendered.
        if (this.props.isVisible && this.props.toolboxXML !== this._renderedToolboxXML) {
            this.requestToolboxUpdate();
        }

<<<<<<< HEAD
        // load dev tools when editor is visible
        if (this.props.isVisible) {
            s3devtoolsloader.load();
=======
        // tw: load addons when editor is visible
        if (this.props.isVisible) {
            loadAddons();
>>>>>>> 88c44fc3
        }

        if (this.props.isVisible === prevProps.isVisible) {
            if (this.props.stageSize !== prevProps.stageSize) {
                // force workspace to redraw for the new stage size
                window.dispatchEvent(new Event('resize'));
            }
            return;
        }
        // @todo hack to resize blockly manually in case resize happened while hidden
        // @todo hack to reload the workspace due to gui bug #413
        if (this.props.isVisible) { // Scripts tab
            this.workspace.setVisible(true);
            if (prevProps.locale !== this.props.locale || this.props.locale !== this.props.vm.getLocale()) {
                // call setLocale if the locale has changed, or changed while the blocks were hidden.
                // vm.getLocale() will be out of sync if locale was changed while not visible
                this.setLocale();
            } else {
                this.props.vm.refreshWorkspace();
                this.requestToolboxUpdate();
            }

            window.dispatchEvent(new Event('resize'));
        } else {
            this.workspace.setVisible(false);
        }
    }
    componentWillUnmount () {
        this.detachVM();
        this.workspace.dispose();
        clearTimeout(this.toolboxUpdateTimeout);
    }
    requestToolboxUpdate () {
        clearTimeout(this.toolboxUpdateTimeout);
        this.toolboxUpdateTimeout = setTimeout(() => {
            this.updateToolbox();
        }, 0);
    }
    setLocale () {
        this.ScratchBlocks.ScratchMsgs.setLocale(this.props.locale);
        this.props.vm.setLocale(this.props.locale, this.props.messages)
            .then(() => {
                this.workspace.getFlyout().setRecyclingEnabled(false);
                this.props.vm.refreshWorkspace();
                this.requestToolboxUpdate();
                this.withToolboxUpdates(() => {
                    this.workspace.getFlyout().setRecyclingEnabled(true);
                });
            });
    }

    updateToolbox () {
        this.toolboxUpdateTimeout = false;

        const categoryId = this.workspace.toolbox_.getSelectedCategoryId();
        const offset = this.workspace.toolbox_.getCategoryScrollOffset();
        this.workspace.updateToolbox(this.props.toolboxXML);
        this._renderedToolboxXML = this.props.toolboxXML;

        // In order to catch any changes that mutate the toolbox during "normal runtime"
        // (variable changes/etc), re-enable toolbox refresh.
        // Using the setter function will rerender the entire toolbox which we just rendered.
        this.workspace.toolboxRefreshEnabled_ = true;

        const currentCategoryPos = this.workspace.toolbox_.getCategoryPositionById(categoryId);
        const currentCategoryLen = this.workspace.toolbox_.getCategoryLengthById(categoryId);
        if (offset < currentCategoryLen) {
            this.workspace.toolbox_.setFlyoutScrollPos(currentCategoryPos + offset);
        } else {
            this.workspace.toolbox_.setFlyoutScrollPos(currentCategoryPos);
        }

        const queue = this.toolboxUpdateQueue;
        this.toolboxUpdateQueue = [];
        queue.forEach(fn => fn());
    }

    withToolboxUpdates (fn) {
        // if there is a queued toolbox update, we need to wait
        if (this.toolboxUpdateTimeout) {
            this.toolboxUpdateQueue.push(fn);
        } else {
            fn();
        }
    }

    attachVM () {
        this.workspace.addChangeListener(this.props.vm.blockListener);
        this.flyoutWorkspace = this.workspace
            .getFlyout()
            .getWorkspace();
        this.flyoutWorkspace.addChangeListener(this.props.vm.flyoutBlockListener);
        this.flyoutWorkspace.addChangeListener(this.props.vm.monitorBlockListener);
        this.props.vm.addListener('SCRIPT_GLOW_ON', this.onScriptGlowOn);
        this.props.vm.addListener('SCRIPT_GLOW_OFF', this.onScriptGlowOff);
        this.props.vm.addListener('BLOCK_GLOW_ON', this.onBlockGlowOn);
        this.props.vm.addListener('BLOCK_GLOW_OFF', this.onBlockGlowOff);
        this.props.vm.addListener('VISUAL_REPORT', this.onVisualReport);
        this.props.vm.addListener('workspaceUpdate', this.onWorkspaceUpdate);
        this.props.vm.addListener('targetsUpdate', this.onTargetsUpdate);
        this.props.vm.addListener('EXTENSION_ADDED', this.handleExtensionAdded);
        this.props.vm.addListener('BLOCKSINFO_UPDATE', this.handleBlocksInfoUpdate);
        this.props.vm.addListener('PERIPHERAL_CONNECTED', this.handleStatusButtonUpdate);
        this.props.vm.addListener('PERIPHERAL_DISCONNECTED', this.handleStatusButtonUpdate);
    }
    detachVM () {
        this.props.vm.removeListener('SCRIPT_GLOW_ON', this.onScriptGlowOn);
        this.props.vm.removeListener('SCRIPT_GLOW_OFF', this.onScriptGlowOff);
        this.props.vm.removeListener('BLOCK_GLOW_ON', this.onBlockGlowOn);
        this.props.vm.removeListener('BLOCK_GLOW_OFF', this.onBlockGlowOff);
        this.props.vm.removeListener('VISUAL_REPORT', this.onVisualReport);
        this.props.vm.removeListener('workspaceUpdate', this.onWorkspaceUpdate);
        this.props.vm.removeListener('targetsUpdate', this.onTargetsUpdate);
        this.props.vm.removeListener('EXTENSION_ADDED', this.handleExtensionAdded);
        this.props.vm.removeListener('BLOCKSINFO_UPDATE', this.handleBlocksInfoUpdate);
        this.props.vm.removeListener('PERIPHERAL_CONNECTED', this.handleStatusButtonUpdate);
        this.props.vm.removeListener('PERIPHERAL_DISCONNECTED', this.handleStatusButtonUpdate);
    }

    updateToolboxBlockValue (id, value) {
        this.withToolboxUpdates(() => {
            const block = this.workspace
                .getFlyout()
                .getWorkspace()
                .getBlockById(id);
            if (block) {
                block.inputList[0].fieldRow[0].setValue(value);
            }
        });
    }

    onTargetsUpdate () {
        if (this.props.vm.editingTarget && this.workspace.getFlyout()) {
            ['glide', 'move', 'set'].forEach(prefix => {
                this.updateToolboxBlockValue(`${prefix}x`, Math.round(this.props.vm.editingTarget.x).toString());
                this.updateToolboxBlockValue(`${prefix}y`, Math.round(this.props.vm.editingTarget.y).toString());
            });
        }
    }
    onWorkspaceMetricsChange () {
        const target = this.props.vm.editingTarget;
        if (target && target.id) {
            // Dispatch updateMetrics later, since onWorkspaceMetricsChange may be (very indirectly)
            // called from a reducer, i.e. when you create a custom procedure.
            // TODO: Is this a vehement hack?
            setTimeout(() => {
                this.props.updateMetrics({
                    targetID: target.id,
                    scrollX: this.workspace.scrollX,
                    scrollY: this.workspace.scrollY,
                    scale: this.workspace.scale
                });
            }, 0);
        }
    }
    onScriptGlowOn (data) {
        this.workspace.glowStack(data.id, true);
    }
    onScriptGlowOff (data) {
        this.workspace.glowStack(data.id, false);
    }
    onBlockGlowOn (data) {
        this.workspace.glowBlock(data.id, true);
    }
    onBlockGlowOff (data) {
        this.workspace.glowBlock(data.id, false);
    }
    onVisualReport (data) {
        this.workspace.reportValue(data.id, data.value);
    }
    getToolboxXML () {
        // Use try/catch because this requires digging pretty deep into the VM
        // Code inside intentionally ignores several error situations (no stage, etc.)
        // Because they would get caught by this try/catch
        try {
            let {editingTarget: target, runtime} = this.props.vm;
            const stage = runtime.getTargetForStage();
            if (!target) target = stage; // If no editingTarget, use the stage

            const stageCostumes = stage.getCostumes();
            const targetCostumes = target.getCostumes();
            const targetSounds = target.getSounds();
            const dynamicBlocksXML = this.props.vm.runtime.getBlocksXML(target);
            return makeToolboxXML(false, target.isStage, target.id, dynamicBlocksXML,
                targetCostumes[targetCostumes.length - 1].name,
                stageCostumes[stageCostumes.length - 1].name,
                targetSounds.length > 0 ? targetSounds[targetSounds.length - 1].name : ''
            );
        } catch {
            return null;
        }
    }
    onWorkspaceUpdate (data) {
        // When we change sprites, update the toolbox to have the new sprite's blocks
        const toolboxXML = this.getToolboxXML();
        if (toolboxXML) {
            this.props.updateToolboxState(toolboxXML);
        }

        if (this.props.vm.editingTarget && !this.props.workspaceMetrics.targets[this.props.vm.editingTarget.id]) {
            this.onWorkspaceMetricsChange();
        }

        // Remove and reattach the workspace listener (but allow flyout events)
        this.workspace.removeChangeListener(this.props.vm.blockListener);
        const dom = this.ScratchBlocks.Xml.textToDom(data.xml);
        try {
            this.ScratchBlocks.Xml.clearWorkspaceAndLoadFromXml(dom, this.workspace);
        } catch (error) {
            // The workspace is likely incomplete. What did update should be
            // functional.
            //
            // Instead of throwing the error, by logging it and continuing as
            // normal lets the other workspace update processes complete in the
            // gui and vm, which lets the vm run even if the workspace is
            // incomplete. Throwing the error would keep things like setting the
            // correct editing target from happening which can interfere with
            // some blocks and processes in the vm.
            if (error.message) {
                error.message = `Workspace Update Error: ${error.message}`;
            }
            log.error(error);
        }
        this.workspace.addChangeListener(this.props.vm.blockListener);

        if (this.props.vm.editingTarget && this.props.workspaceMetrics.targets[this.props.vm.editingTarget.id]) {
            const {scrollX, scrollY, scale} = this.props.workspaceMetrics.targets[this.props.vm.editingTarget.id];
            this.workspace.scrollX = scrollX;
            this.workspace.scrollY = scrollY;
            this.workspace.scale = scale;
            this.workspace.resize();
        }

        // Clear the undo state of the workspace since this is a
        // fresh workspace and we don't want any changes made to another sprites
        // workspace to be 'undone' here.
        this.workspace.clearUndo();
    }
    handleExtensionAdded (categoryInfo) {
        const defineBlocks = blockInfoArray => {
            if (blockInfoArray && blockInfoArray.length > 0) {
                const staticBlocksJson = [];
                const dynamicBlocksInfo = [];
                blockInfoArray.forEach(blockInfo => {
                    if (blockInfo.info && blockInfo.info.isDynamic) {
                        dynamicBlocksInfo.push(blockInfo);
                    } else if (blockInfo.json) {
                        staticBlocksJson.push(blockInfo.json);
                    }
                    // otherwise it's a non-block entry such as '---'
                });

                this.ScratchBlocks.defineBlocksWithJsonArray(staticBlocksJson);
                dynamicBlocksInfo.forEach(blockInfo => {
                    // This is creating the block factory / constructor -- NOT a specific instance of the block.
                    // The factory should only know static info about the block: the category info and the opcode.
                    // Anything else will be picked up from the XML attached to the block instance.
                    const extendedOpcode = `${categoryInfo.id}_${blockInfo.info.opcode}`;
                    const blockDefinition =
                        defineDynamicBlock(this.ScratchBlocks, categoryInfo, blockInfo, extendedOpcode);
                    this.ScratchBlocks.Blocks[extendedOpcode] = blockDefinition;
                });
            }
        };

        // scratch-blocks implements a menu or custom field as a special kind of block ("shadow" block)
        // these actually define blocks and MUST run regardless of the UI state
        defineBlocks(
            Object.getOwnPropertyNames(categoryInfo.customFieldTypes)
                .map(fieldTypeName => categoryInfo.customFieldTypes[fieldTypeName].scratchBlocksDefinition));
        defineBlocks(categoryInfo.menus);
        defineBlocks(categoryInfo.blocks);

        // Update the toolbox with new blocks if possible
        const toolboxXML = this.getToolboxXML();
        if (toolboxXML) {
            this.props.updateToolboxState(toolboxXML);
        }
    }
    handleBlocksInfoUpdate (categoryInfo) {
        // @todo Later we should replace this to avoid all the warnings from redefining blocks.
        this.handleExtensionAdded(categoryInfo);
    }
    handleCategorySelected (categoryId) {
        const extension = extensionData.find(ext => ext.extensionId === categoryId);
        if (extension && extension.launchPeripheralConnectionFlow) {
            this.handleConnectionModalStart(categoryId);
        }

        this.withToolboxUpdates(() => {
            this.workspace.toolbox_.setSelectedCategoryById(categoryId);
        });
    }
    setBlocks (blocks) {
        this.blocks = blocks;
    }
    handlePromptStart (message, defaultValue, callback, optTitle, optVarType) {
        const p = {prompt: {callback, message, defaultValue}};
        p.prompt.title = optTitle ? optTitle :
            this.ScratchBlocks.Msg.VARIABLE_MODAL_TITLE;
        p.prompt.varType = typeof optVarType === 'string' ?
            optVarType : this.ScratchBlocks.SCALAR_VARIABLE_TYPE;
        p.prompt.showVariableOptions = // This flag means that we should show variable/list options about scope
            optVarType !== this.ScratchBlocks.BROADCAST_MESSAGE_VARIABLE_TYPE &&
            p.prompt.title !== this.ScratchBlocks.Msg.RENAME_VARIABLE_MODAL_TITLE &&
            p.prompt.title !== this.ScratchBlocks.Msg.RENAME_LIST_MODAL_TITLE;
        p.prompt.showCloudOption = (optVarType === this.ScratchBlocks.SCALAR_VARIABLE_TYPE) && this.props.canUseCloud;
        this.setState(p);
    }
    handleConnectionModalStart (extensionId) {
        this.props.onOpenConnectionModal(extensionId);
    }
    handleStatusButtonUpdate () {
        this.ScratchBlocks.refreshStatusButtons(this.workspace);
    }
    handleOpenSoundRecorder () {
        this.props.onOpenSoundRecorder();
    }

    /*
     * Pass along information about proposed name and variable options (scope and isCloud)
     * and additional potentially conflicting variable names from the VM
     * to the variable validation prompt callback used in scratch-blocks.
     */
    handlePromptCallback (input, variableOptions) {
        this.state.prompt.callback(
            input,
            this.props.vm.runtime.getAllVarNamesOfType(this.state.prompt.varType),
            variableOptions);
        this.handlePromptClose();
    }
    handlePromptClose () {
        this.setState({prompt: null});
    }
    handleCustomProceduresClose (data) {
        this.props.onRequestCloseCustomProcedures(data);
        const ws = this.workspace;
        ws.refreshToolboxSelection_();
        ws.toolbox_.scrollToCategoryById('myBlocks');
    }
    handleDrop (dragInfo) {
        fetch(dragInfo.payload.bodyUrl)
            .then(response => response.json())
            .then(blocks => this.props.vm.shareBlocksToTarget(blocks, this.props.vm.editingTarget.id))
            .then(() => {
                this.props.vm.refreshWorkspace();
                this.updateToolbox(); // To show new variables/custom blocks
            });
    }
    render () {
        /* eslint-disable no-unused-vars */
        const {
            anyModalVisible,
            canUseCloud,
            customProceduresVisible,
            extensionLibraryVisible,
            options,
            stageSize,
            vm,
            isRtl,
            isVisible,
            onActivateColorPicker,
            onOpenConnectionModal,
            onOpenSoundRecorder,
            updateToolboxState,
            onActivateCustomProcedures,
            onRequestCloseExtensionLibrary,
            onRequestCloseCustomProcedures,
            toolboxXML,
            updateMetrics: updateMetricsProp,
            workspaceMetrics,
            ...props
        } = this.props;
        /* eslint-enable no-unused-vars */
        return (
            <React.Fragment>
                <DroppableBlocks
                    componentRef={this.setBlocks}
                    onDrop={this.handleDrop}
                    {...props}
                />
                {this.state.prompt ? (
                    <Prompt
                        defaultValue={this.state.prompt.defaultValue}
                        isStage={vm.runtime.getEditingTarget().isStage}
                        label={this.state.prompt.message}
                        showCloudOption={this.state.prompt.showCloudOption}
                        showVariableOptions={this.state.prompt.showVariableOptions}
                        title={this.state.prompt.title}
                        vm={vm}
                        onCancel={this.handlePromptClose}
                        onOk={this.handlePromptCallback}
                    />
                ) : null}
                {extensionLibraryVisible ? (
                    <ExtensionLibrary
                        vm={vm}
                        onCategorySelected={this.handleCategorySelected}
                        onRequestClose={onRequestCloseExtensionLibrary}
                    />
                ) : null}
                {customProceduresVisible ? (
                    <CustomProcedures
                        options={{
                            media: options.media
                        }}
                        onRequestClose={this.handleCustomProceduresClose}
                    />
                ) : null}
            </React.Fragment>
        );
    }
}

Blocks.propTypes = {
    anyModalVisible: PropTypes.bool,
    canUseCloud: PropTypes.bool,
    customProceduresVisible: PropTypes.bool,
    extensionLibraryVisible: PropTypes.bool,
    isRtl: PropTypes.bool,
    isVisible: PropTypes.bool,
    locale: PropTypes.string.isRequired,
    messages: PropTypes.objectOf(PropTypes.string),
    onActivateColorPicker: PropTypes.func,
    onActivateCustomProcedures: PropTypes.func,
    onOpenConnectionModal: PropTypes.func,
    onOpenSoundRecorder: PropTypes.func,
    onRequestCloseCustomProcedures: PropTypes.func,
    onRequestCloseExtensionLibrary: PropTypes.func,
    options: PropTypes.shape({
        media: PropTypes.string,
        zoom: PropTypes.shape({
            controls: PropTypes.bool,
            wheel: PropTypes.bool,
            startScale: PropTypes.number
        }),
        colours: PropTypes.shape({
            workspace: PropTypes.string,
            flyout: PropTypes.string,
            toolbox: PropTypes.string,
            toolboxSelected: PropTypes.string,
            scrollbar: PropTypes.string,
            scrollbarHover: PropTypes.string,
            insertionMarker: PropTypes.string,
            insertionMarkerOpacity: PropTypes.number,
            fieldShadow: PropTypes.string,
            dragShadowOpacity: PropTypes.number
        }),
        comments: PropTypes.bool,
        collapse: PropTypes.bool
    }),
    stageSize: PropTypes.oneOf(Object.keys(STAGE_DISPLAY_SIZES)).isRequired,
    toolboxXML: PropTypes.string,
    updateMetrics: PropTypes.func,
    updateToolboxState: PropTypes.func,
    vm: PropTypes.instanceOf(VM).isRequired,
    workspaceMetrics: PropTypes.shape({
        targets: PropTypes.objectOf(PropTypes.object)
    })
};

Blocks.defaultOptions = {
    zoom: {
        controls: true,
        wheel: true,
        startScale: BLOCKS_DEFAULT_SCALE
    },
    grid: {
        spacing: 40,
        length: 2,
        colour: '#ddd'
    },
    colours: {
        workspace: '#F9F9F9',
        flyout: '#F9F9F9',
        toolbox: '#FFFFFF',
        toolboxSelected: '#E9EEF2',
        scrollbar: '#CECDCE',
        scrollbarHover: '#CECDCE',
        insertionMarker: '#000000',
        insertionMarkerOpacity: 0.2,
        fieldShadow: 'rgba(255, 255, 255, 0.3)',
        dragShadowOpacity: 0.6
    },
    comments: true,
    collapse: false,
    sounds: false
};

Blocks.defaultProps = {
    isVisible: true,
    options: Blocks.defaultOptions
};

const mapStateToProps = state => ({
    anyModalVisible: (
        Object.keys(state.scratchGui.modals).some(key => state.scratchGui.modals[key]) ||
        state.scratchGui.mode.isFullScreen
    ),
    extensionLibraryVisible: state.scratchGui.modals.extensionLibrary,
    isRtl: state.locales.isRtl,
    locale: state.locales.locale,
    messages: state.locales.messages,
    toolboxXML: state.scratchGui.toolbox.toolboxXML,
    customProceduresVisible: state.scratchGui.customProcedures.active,
    workspaceMetrics: state.scratchGui.workspaceMetrics
});

const mapDispatchToProps = dispatch => ({
    onActivateColorPicker: callback => dispatch(activateColorPicker(callback)),
    onActivateCustomProcedures: (data, callback) => dispatch(activateCustomProcedures(data, callback)),
    onOpenConnectionModal: id => {
        dispatch(setConnectionModalExtensionId(id));
        dispatch(openConnectionModal());
    },
    onOpenSoundRecorder: () => {
        dispatch(activateTab(SOUNDS_TAB_INDEX));
        dispatch(openSoundRecorder());
    },
    onRequestCloseExtensionLibrary: () => {
        dispatch(closeExtensionLibrary());
    },
    onRequestCloseCustomProcedures: data => {
        dispatch(deactivateCustomProcedures(data));
    },
    updateToolboxState: toolboxXML => {
        dispatch(updateToolbox(toolboxXML));
    },
    updateMetrics: metrics => {
        dispatch(updateMetrics(metrics));
    }
});

export default errorBoundaryHOC('Blocks')(
    connect(
        mapStateToProps,
        mapDispatchToProps
    )(Blocks)
);<|MERGE_RESOLUTION|>--- conflicted
+++ resolved
@@ -32,11 +32,7 @@
     SOUNDS_TAB_INDEX
 } from '../reducers/editor-tab';
 
-<<<<<<< HEAD
-import s3devtoolsloader from './tw-s3-dev-tools-loader';
-=======
 import loadAddons from '../addons/loader';
->>>>>>> 88c44fc3
 
 const addFunctionListener = (object, property, callback) => {
     const oldFn = object[property];
@@ -168,15 +164,9 @@
             this.requestToolboxUpdate();
         }
 
-<<<<<<< HEAD
-        // load dev tools when editor is visible
-        if (this.props.isVisible) {
-            s3devtoolsloader.load();
-=======
         // tw: load addons when editor is visible
         if (this.props.isVisible) {
             loadAddons();
->>>>>>> 88c44fc3
         }
 
         if (this.props.isVisible === prevProps.isVisible) {
