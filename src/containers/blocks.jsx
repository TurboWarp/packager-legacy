--- conflicted
+++ resolved
@@ -337,7 +337,6 @@
             p.prompt.title !== this.ScratchBlocks.Msg.RENAME_LIST_MODAL_TITLE;
         this.setState(p);
     }
-<<<<<<< HEAD
     handleConnectionModalStart (extensionId) {
         const c = {connectionModal: {
             extensionId: extensionId
@@ -350,14 +349,10 @@
     handleStatusButtonUpdate (extensionId, status) {
         this.ScratchBlocks.updateStatusButton(this.workspace, extensionId, status);
     }
-    handlePromptCallback (data) {
-        this.state.prompt.callback(data);
-=======
     handlePromptCallback (input, optionSelection) {
         this.state.prompt.callback(input, optionSelection,
             (optionSelection === 'local') ? [] :
                 this.props.vm.runtime.getAllVarNamesOfType(this.state.prompt.varType));
->>>>>>> 7a76aa3e
         this.handlePromptClose();
     }
     handlePromptClose () {
