--- conflicted
+++ resolved
@@ -16,10 +16,6 @@
 import {ComingSoonTooltip} from '../coming-soon/coming-soon.jsx';
 import Divider from '../divider/divider.jsx';
 import LanguageSelector from '../../containers/language-selector.jsx';
-<<<<<<< HEAD
-import SBFileUploader from '../../containers/sb-file-uploader.jsx';
-=======
->>>>>>> 88c44fc3
 import ProjectWatcher from '../../containers/project-watcher.jsx';
 import MenuBarMenu from './menu-bar-menu.jsx';
 import {MenuItem, MenuSection} from '../menu/menu.jsx';
@@ -30,19 +26,12 @@
 import TurboMode from '../../containers/turbo-mode.jsx';
 import MenuBarHOC from '../../containers/menu-bar-hoc.jsx';
 
-<<<<<<< HEAD
-import SixtyFPSToggler from '../../containers/tw-sixty-fps-toggler.jsx';
-=======
 import FramerateChanger from '../../containers/tw-framerate-changer.jsx';
->>>>>>> 88c44fc3
 import HighQualityPen from '../../containers/tw-high-quality-pen.jsx';
 import ChangeUsername from '../../containers/tw-change-username.jsx';
 import CloudVariablesToggler from '../../containers/tw-cloud-toggler.jsx';
 import VMOptions from '../../containers/tw-vm-options.jsx';
-<<<<<<< HEAD
-=======
 import TWAutoSaveLoader from '../../containers/tw-autosave-loader.jsx';
->>>>>>> 88c44fc3
 import TWSaveStatus from './tw-save-status.jsx';
 
 import {openTipsLibrary} from '../../reducers/modals';
@@ -423,11 +412,7 @@
                             <LanguageSelector label={this.props.intl.formatMessage(ariaMessages.language)} />
                         </div>)}
                         {/* tw: display compile errors */}
-<<<<<<< HEAD
-                        {this.props.compileErrors.length > 0 && <div className={styles.fileGroup}>
-=======
                         {this.props.compileErrors.length > 0 && <div>
->>>>>>> 88c44fc3
                             <div
                                 className={classNames(styles.menuBarItem, styles.hoverable, {
                                     [styles.active]: this.props.errorsMenuOpen
@@ -579,51 +564,6 @@
                                                         />
                                                     )}
                                                 </MenuItem>
-<<<<<<< HEAD
-                                            )}
-                                        </SBFileUploader>
-                                        <SB3Downloader>{(_className, downloadProject, extended) => (
-                                            <React.Fragment>
-                                                {extended.available && (
-                                                    <React.Fragment>
-                                                        {extended.name !== null && (
-                                                            <MenuItem onClick={this.getSaveToComputerHandler(extended.saveToLastFile)}>
-                                                                <FormattedMessage
-                                                                    defaultMessage="Save as {file}"
-                                                                    description="Menu bar item to save project to an existing file on the user's computer"
-                                                                    id="tw.menuBar.saveAs"
-                                                                    values={{
-                                                                        file: extended.name
-                                                                    }}
-                                                                />
-                                                            </MenuItem>
-                                                        )}
-                                                        <MenuItem onClick={this.getSaveToComputerHandler(extended.saveAsNew)}>
-                                                            <FormattedMessage
-                                                                defaultMessage="Save to your computer"
-                                                                description="Menu bar item for downloading a project to your computer" // eslint-disable-line max-len
-                                                                id="gui.menuBar.downloadToComputer"
-                                                            />
-                                                        </MenuItem>
-                                                    </React.Fragment>
-                                                )}
-                                                <MenuItem onClick={this.getSaveToComputerHandler(downloadProject)}>
-                                                    <FormattedMessage
-                                                        defaultMessage="Save to your computer"
-                                                        description="Menu bar item for downloading a project to your computer" // eslint-disable-line max-len
-                                                        id="gui.menuBar.downloadToComputer"
-                                                    />
-                                                    {extended.available && (
-                                                        <FormattedMessage
-                                                            defaultMessage=" (legacy)"
-                                                            description="Text that appears after 'Save project to your computer' on legacy button." // eslint-disable-line max-len
-                                                            id="tw.menuBar.downloadToComputerLegacyAppend"
-                                                        />
-                                                    )}
-                                                </MenuItem>
-                                            </React.Fragment>
-                                        )}</SB3Downloader>
-=======
                                             </React.Fragment>
                                         )}</SB3Downloader>
                                     </MenuSection>
@@ -640,7 +580,6 @@
                                                 />
                                             </MenuItem>
                                         )}</TWAutoSaveLoader>
->>>>>>> 88c44fc3
                                     </MenuSection>
                                 </MenuBarMenu>
                             </div>
@@ -692,15 +631,9 @@
                                             )}
                                         </MenuItem>
                                     )}</TurboMode>
-<<<<<<< HEAD
-                                    <SixtyFPSToggler>{(toggleSixtyFPS, {isSixty}) => (
-                                        <MenuItem onClick={toggleSixtyFPS}>
-                                            {isSixty ? (
-=======
                                     <FramerateChanger>{(changeFramerate, {framerate}) => (
                                         <MenuItem onClick={changeFramerate}>
                                             {framerate === 60 ? (
->>>>>>> 88c44fc3
                                                 <FormattedMessage
                                                     defaultMessage="Turn off 60 FPS Mode"
                                                     description="Menu bar item for turning off 60 FPS mode"
@@ -714,11 +647,7 @@
                                                 />
                                             )}
                                         </MenuItem>
-<<<<<<< HEAD
-                                    )}</SixtyFPSToggler>
-=======
                                     )}</FramerateChanger>
->>>>>>> 88c44fc3
                                     <ChangeUsername>{changeUsername => (
                                         <MenuItem onClick={changeUsername}>
                                             <FormattedMessage
@@ -756,174 +685,6 @@
                                             )}
                                         </MenuItem>
                                     )}</CloudVariablesToggler>
-<<<<<<< HEAD
-                                </MenuSection>
-                            </MenuBarMenu>
-                        </div>
-                    </div>
-                    <div className={styles.fileGroup}>
-                        <div
-                            className={classNames(styles.menuBarItem, styles.hoverable, {
-                                [styles.active]: this.props.settingsMenuOpen
-                            })}
-                            onMouseUp={this.props.onClickSettings}
-                        >
-                            <div className={classNames(styles.settingsMenu)}>
-                                <FormattedMessage
-                                    defaultMessage="Advanced"
-                                    description="Text for advanced settings dropdown menu"
-                                    id="tw.menuBar.advanced"
-                                />
-                            </div>
-                            <MenuBarMenu
-                                className={classNames(styles.menuBarMenu)}
-                                open={this.props.settingsMenuOpen}
-                                place={this.props.isRtl ? 'left' : 'right'}
-                                onRequestClose={this.props.onRequestCloseSettings}
-                            >
-                                <MenuSection>
-                                    <MenuItemLink href="https://github.com/TurboWarp/scratch-gui/wiki/Advanced-Settings">
-                                        <FormattedMessage
-                                            defaultMessage="Advanced Settings Help"
-                                            description="Menu bar item for advanced settings help"
-                                            id="tw.menuBar.advancedHelp"
-                                        />
-                                    </MenuItemLink>
-                                    <HighQualityPen>{(toggleHighQualityPen, {highQualityPen}) => (
-                                        <MenuItem onClick={toggleHighQualityPen}>
-                                            {highQualityPen ? (
-                                                <FormattedMessage
-                                                    defaultMessage="Turn off High Quality Pen"
-                                                    description="Menu bar item for turning off high quality pen"
-                                                    id="tw.menuBar.hqpOff"
-                                                />
-                                            ) : (
-                                                <FormattedMessage
-                                                    defaultMessage="Turn on High Quality Pen"
-                                                    description="Menu bar item for turning on high quality pen"
-                                                    id="tw.menuBar.hqpOn"
-                                                />
-                                            )}
-                                        </MenuItem>
-                                    )}</HighQualityPen>
-                                    <VMOptions>{({
-                                        compilerEnabled,
-                                        toggleCompilerEnabled,
-                                        warpTimer,
-                                        toggleWarpTimer,
-                                        infiniteClones,
-                                        toggleInfiniteClones
-                                    }) => (
-                                        <React.Fragment>
-                                            <MenuItem onClick={toggleInfiniteClones}>
-                                                {infiniteClones ? (
-                                                    <FormattedMessage
-                                                        defaultMessage="Turn off Infinite Clones"
-                                                        description="Menu bar item for turning off Infinite Clones"
-                                                        id="tw.menuBar.infiniteClonesOff"
-                                                    />
-                                                ) : (
-                                                    <FormattedMessage
-                                                        defaultMessage="Turn on Infinite Clones"
-                                                        description="Menu bar item for turning on Infinite Clones"
-                                                        id="tw.menuBar.infiniteClonesOn"
-                                                    />
-                                                )}
-                                            </MenuItem>
-                                            <MenuItem onClick={toggleWarpTimer}>
-                                                {warpTimer ? (
-                                                    <FormattedMessage
-                                                        defaultMessage="Turn off Warp Timer"
-                                                        description="Menu bar item for turning off Warp Timer"
-                                                        id="tw.menuBar.warpTimerOff"
-                                                    />
-                                                ) : (
-                                                    <FormattedMessage
-                                                        defaultMessage="Turn on Warp Timer"
-                                                        description="Menu bar item for turning on Warp Timer"
-                                                        id="tw.menuBar.warpTimerOn"
-                                                    />
-                                                )}
-                                            </MenuItem>
-                                            <MenuItem onClick={toggleCompilerEnabled}>
-                                                {compilerEnabled ? (
-                                                    <FormattedMessage
-                                                        defaultMessage="Disable Compiler"
-                                                        description="Menu bar item for disabling the compiler"
-                                                        id="tw.menuBar.compilerOff"
-                                                    />
-                                                ) : (
-                                                    <FormattedMessage
-                                                        defaultMessage="Enable Compiler"
-                                                        description="Menu bar item for enabling the compiler"
-                                                        id="tw.menuBar.compilerOn"
-                                                    />
-                                                )}
-                                            </MenuItem>
-                                        </React.Fragment>
-                                    )}</VMOptions>
-                                </MenuSection>
-                            </MenuBarMenu>
-                        </div>
-                        <div
-                            className={classNames(styles.menuBarItem, styles.hoverable, {
-                                [styles.active]: this.props.helpMenuOpen
-                            })}
-                            onMouseUp={this.props.onClickHelp}
-                        >
-                            <div className={classNames(styles.helpMenu)}>
-                                <FormattedMessage
-                                    defaultMessage="Help"
-                                    description="Text for TurboWarp Help dropdown menu"
-                                    id="tw.menuBar.help"
-                                />
-                            </div>
-                            <MenuBarMenu
-                                className={classNames(styles.menuBarMenu)}
-                                open={this.props.helpMenuOpen}
-                                place={this.props.isRtl ? 'left' : 'right'}
-                                onRequestClose={this.props.onRequestCloseHelp}
-                            >
-                                <MenuSection>
-                                    <MenuItemLink href="https://github.com/TurboWarp">
-                                        <FormattedMessage
-                                            defaultMessage="Source Code"
-                                            description="Link to source code"
-                                            id="tw.code"
-                                        />
-                                    </MenuItemLink>
-                                    <MenuItemLink href="/privacy.html">
-                                        <FormattedMessage
-                                            defaultMessage="Privacy"
-                                            description="Link to privacy policy"
-                                            id="tw.privacy"
-                                        />
-                                    </MenuItemLink>
-                                    <MenuItemLink href="https://github.com/TurboWarp/scratch-gui/wiki/Embedding">
-                                        <FormattedMessage
-                                            defaultMessage="Embedding"
-                                            description="Menu bar item for embedding link"
-                                            id="tw.menuBar.embed"
-                                        />
-                                    </MenuItemLink>
-                                    <MenuItemLink href="https://github.com/TurboWarp/scratch-gui/wiki/URL-Parameters">
-                                        <FormattedMessage
-                                            defaultMessage="URL Parameters"
-                                            description="Menu bar item for URL parameters link"
-                                            id="tw.menuBar.parameters"
-                                        />
-                                    </MenuItemLink>
-                                    <MenuItemLink href="https://github.com/TurboWarp/translations/issues/19">
-                                        <FormattedMessage
-                                            defaultMessage="Help Translate TurboWarp"
-                                            description="Menu bar item for translating TurboWarp link"
-                                            id="tw.menuBar.translate"
-                                        />
-                                    </MenuItemLink>
-                                </MenuSection>
-                            </MenuBarMenu>
-                        </div>
-=======
                                 </MenuSection>
                             </MenuBarMenu>
                         </div>
@@ -1118,7 +879,6 @@
                                 </MenuSection>
                             </MenuBarMenu>
                         </div>
->>>>>>> 88c44fc3
                     </div>
                     <Divider className={classNames(styles.divider)} />
                     {this.props.canEditTitle ? (
