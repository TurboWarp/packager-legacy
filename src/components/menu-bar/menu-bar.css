@import "../../css/colors.css";
@import "../../css/units.css";
@import "../../css/z-index.css";

.menu-bar {
    display: flex;
    flex-direction: row;
    justify-content: space-between;
    flex-wrap: nowrap;

    /*
        For most things, we shouldn't explicitly set height, and let the
        content push the element to whatever fits. Using a fixed height
        instead, will help us subtract the value we assign from the body,
        adding up to a perfect 100%. This means we don't need to set
        overflow: hidden, which makes it hard to debug. border-box
        simplifies by all of this by removing padding from the equation.
    */
    box-sizing: border-box;
    height: $menu-bar-height;

    /*
        @todo: This adds ~20px in Chrome, when scrolling to the right,
        but fixes [FFx + Safari] [resize window down + scroll to the right] bug.
        width: 100%;
    */
    font-family: "Helvetica Neue", Helvetica, Arial, sans-serif;
    font-size: $menu-bar-standard-font-size;
    font-weight: bold;
    background-color: $motion-primary;
    color: $ui-white;
}

/* tw: dark theme */
<<<<<<< HEAD
@media (prefers-color-scheme: dark) {
    .menu-bar {
        background-color: $motion-primary-dark;
    }
=======
[theme="dark"] .menu-bar {
    background-color: $motion-primary-dark;
>>>>>>> 88c44fc3
}

.main-menu {
    display: flex;
    flex-direction: row;
    justify-content: flex-start;
    flex-wrap: nowrap;
    align-items: center;
    flex-grow: 1;
}

.scratch-logo {
    height:  1.6rem;
    vertical-align: middle;
}

.scratch-logo.clickable {
    cursor: pointer;
}

.language-icon {
    height:  1.5rem;
    vertical-align: middle;
}

.language-caret {
    margin: 0 .125rem;
}

.language-menu {
    box-sizing: border-box;
    display: inline-flex;
    width: $language-selector-width;
}

.menu-bar-item {
    display: flex;
    padding: 0 0.25rem;
    text-decoration: none;
    color: $ui-white;
    user-select: none;
    align-self: center;
    position: relative;
    align-items: center;
    white-space: nowrap;
    height: $menu-bar-height;
}

.menu-bar-item.hoverable {
    cursor: pointer;
}

.menu-bar-item.active,
.menu-bar-item.hoverable:hover {
    background-color: $ui-black-transparent;
}

.menu-bar-item.growable {
    max-width: $menu-bar-item-max-width;
    flex: 1;
}

.title-field-growable {
    flex-grow: 1;
    width: 2rem;
}

.file-group {
    display: flex;
    flex-direction: row;
    align-items: center;
}

.file-group .menu-bar-item {
    padding: 0 0.75rem;
}

.menu-bar-item.language-menu {
    padding: 0 0.5rem;
}

.menu-bar-menu {
    margin-top: $menu-bar-height;
    z-index: $z-index-menu-bar;
}

.feedback-link {
    color: $motion-primary !important;
    text-decoration: none;
}
/* tw: dark theme */
<<<<<<< HEAD
@media (prefers-color-scheme: dark) {
    .feedback-link {
        color: $motion-primary-dark !important;
    }
=======
[theme="dark"] .feedback-link {
    color: $motion-primary-dark !important;
>>>>>>> 88c44fc3
}

.feedback-button {
    background-color: $ui-white;
    height: 34px;
}

.divider {
    margin: 0 .5rem;
    height: 34px;
}

.author-info {
    margin-left: .25rem;
    margin-right: .6875rem;
}

.menu-bar-button {
    height: $menu-bar-button-size;
}

.remix-button {
    background-color: $pen-primary
}

.remix-button-icon {
    height: 1.25rem;
}

.coming-soon >:not(.coming-soon-tooltip) {
    opacity: 0.5;
}

.account-info-group {
    display: flex;
    flex-direction: row;
    align-items: center;
}

.account-info-group .menu-bar-item {
    padding: 0 0.75rem;
}

.mystuff-icon {
    margin: 0 .25rem;
    height: 1rem;
}

.help-icon {
    margin-right: 0.35rem;
}

.account-nav-menu, .mystuff-button {
    padding: 0 .25rem;
    display: flex;
    flex-direction: row;
    align-items: center;
}

.profile-icon {
    margin: 0 .25rem;
    width: $menu-bar-button-size;
    border-radius: $form-radius;
}

.dropdown-caret-icon {
    width: 0.5rem;
    height: 0.5rem;
}

[dir="ltr"] .dropdown-caret-icon {
    margin-left: .5rem;
}

[dir="rtl"] .dropdown-caret-icon {
    margin-right: .5rem;
}

.disabled {
    opacity: 0.5;
}

.mystuff > a {
  background-repeat: no-repeat;
  background-position: center center;
  background-size: 45%;
  padding-right: 10px;
  padding-left: 10px;
  width: 30px;
  overflow: hidden;
  text-indent: 50px;
  white-space: nowrap;
}
.mystuff > a:hover {
  background-size: 50%;
}

.mystuff > a {
  background-image: url("/images/mystuff.png");
}

.about-icon {
    height: 1.25rem;
    margin: 0.5rem;
    vertical-align: middle;
}

/* tw: styles to override <a> styles */
.menu-item-link {
<<<<<<< HEAD
    color: $ui-white;
=======
    color: $ui-white !important;
>>>>>>> 88c44fc3
    text-decoration: none;
}<|MERGE_RESOLUTION|>--- conflicted
+++ resolved
@@ -32,15 +32,8 @@
 }
 
 /* tw: dark theme */
-<<<<<<< HEAD
-@media (prefers-color-scheme: dark) {
-    .menu-bar {
-        background-color: $motion-primary-dark;
-    }
-=======
 [theme="dark"] .menu-bar {
     background-color: $motion-primary-dark;
->>>>>>> 88c44fc3
 }
 
 .main-menu {
@@ -132,15 +125,8 @@
     text-decoration: none;
 }
 /* tw: dark theme */
-<<<<<<< HEAD
-@media (prefers-color-scheme: dark) {
-    .feedback-link {
-        color: $motion-primary-dark !important;
-    }
-=======
 [theme="dark"] .feedback-link {
     color: $motion-primary-dark !important;
->>>>>>> 88c44fc3
 }
 
 .feedback-button {
@@ -250,10 +236,6 @@
 
 /* tw: styles to override <a> styles */
 .menu-item-link {
-<<<<<<< HEAD
-    color: $ui-white;
-=======
     color: $ui-white !important;
->>>>>>> 88c44fc3
     text-decoration: none;
 }