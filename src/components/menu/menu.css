--- conflicted
+++ resolved
@@ -16,15 +16,8 @@
 }
 
 /* tw: dark theme */
-<<<<<<< HEAD
-@media (prefers-color-scheme: dark) {
-    .menu {
-        background-color: $motion-primary-dark;
-    }
-=======
 [theme="dark"] .menu {
     background-color: $motion-primary-dark;
->>>>>>> 88c44fc3
 }
 
 .menu.left {
