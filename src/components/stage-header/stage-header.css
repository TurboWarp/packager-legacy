@import "../../css/units.css";
@import "../../css/colors.css";
@import "../../css/z-index.css";

.stage-header-wrapper {
    position: relative;
}

.stage-header-wrapper-overlay {
    position: fixed;
    background-color: rgb(232, 237, 241);
    top: 0;
    left: 0;
    right: 0;
    z-index: $z-index-stage-header;
}

/* tw: support dark mode */
<<<<<<< HEAD
@media (prefers-color-scheme: dark) {
    .stage-header-wrapper-overlay {
        background-color: #111;
    }
=======
[theme="dark"] .stage-header-wrapper-overlay {
    background-color: #111;
>>>>>>> 88c44fc3
}

/* tw: do not show color in header when embedded */
.embedded {
    background-color: transparent;
}

.stage-menu-wrapper {
    display: flex;
    margin: auto;
    justify-content: space-between;
    flex-shrink: 0;
    align-items: center;
    height: $stage-menu-height;
    padding-top: $space;
    padding-bottom: $space;
}

.embed-scratch-logo img {
    height:  1.6rem;
    vertical-align: middle;
    opacity: .6;
}

.stage-size-row {
    display: flex;
}

.stage-size-toggle-group {
    display: flex;
}

[dir="ltr"] .stage-size-toggle-group {
    margin-right: .2rem;
}

[dir="rtl"] .stage-size-toggle-group {
    margin-left: .2rem;
}

.stage-button {
    display: block;
    border: 1px solid $ui-black-transparent;
    border-radius: $form-radius;
    width: calc(2rem + 2px);
    height: calc(2rem + 2px);
    background: $ui-white;
    padding: 0.375rem;
    user-select: none;
    cursor: pointer;
}

.stage-button-icon {
    width: 100%;
    height: 100%;
}

[dir="rtl"] .stage-button-icon {
    transform: scaleX(-1);
}

[dir="ltr"] .stage-button-first {
    border-top-right-radius: 0;
    border-bottom-right-radius: 0;
}

[dir="ltr"] .stage-button-last {
    border-left: none;
    border-top-left-radius: 0;
    border-bottom-left-radius: 0;
}

[dir="rtl"] .stage-button-first {
    border-top-left-radius: 0;
    border-bottom-left-radius: 0;
}

[dir="rtl"] .stage-button-last {
    border-right: none;
    border-top-right-radius: 0;
    border-bottom-right-radius: 0;
}

.stage-button-toggled-off {
    filter: saturate(0);
}<|MERGE_RESOLUTION|>--- conflicted
+++ resolved
@@ -16,15 +16,8 @@
 }
 
 /* tw: support dark mode */
-<<<<<<< HEAD
-@media (prefers-color-scheme: dark) {
-    .stage-header-wrapper-overlay {
-        background-color: #111;
-    }
-=======
 [theme="dark"] .stage-header-wrapper-overlay {
     background-color: #111;
->>>>>>> 88c44fc3
 }
 
 /* tw: do not show color in header when embedded */
