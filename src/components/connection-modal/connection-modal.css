@import "../../css/colors.css";
@import "../../css/units.css";

.modal-content {
    width: 480px;
}

.header {
    background-color: $pen-primary;
}

.body {
    background: $ui-white;
}

.label {
    font-weight: 500;
    margin: 0 0 0.75rem;
}

.centered-row {
    display: flex;
    flex-direction: row;
    justify-content: center;
    align-items: center;
}

.device-tile-pane {
    overflow-y: auto;
    width: 100%;
    height: 100%;
    padding: 0.5rem;
}

.device-tile {
    display: flex;
    flex-direction: row;
    justify-content: space-between;
    align-items: center;

    background-color: $ui-white;
    border-radius: 0.25rem;
    padding: 10px;
    width: 100%;
    height: 55px;
    margin-bottom: 0.5rem;
}

.device-tile-name {
    display: flex;
    align-items: center;
}

[dir="ltr"] .device-tile-image {
    margin-right: 0.5rem;
}

[dir="rtl"] .device-tile-image {
    margin-left: 0.5rem;
}

.device-tile-name-wrapper {
    display: flex;
    flex-direction: column;
    justify-content: center;
    align-items: flex-start;
}

.device-tile-name-label {
    font-weight: bold;
    font-size: 0.625rem;
}

.device-tile-name-text {
    font-size: 0.875rem;
}

.device-tile button {
    padding: 0.6rem 0.75rem;
    border: none;
    border-radius: 0.25rem;
    font-weight: 600;
    font-size: 0.85rem;
    background: $motion-primary;
    border: $motion-primary;
    color: white;
    cursor: pointer;
}

.signal-strength-meter {
    display: flex;
    justify-content: space-between;
    align-items: flex-end;
    width: 22px;
    height: 16px;
}

[dir="ltr"] .signal-strength-meter {
    margin-right: 1rem;
}

[dir="rtl"] .signal-strength-meter {
    margin-left: 1rem;
}

.signal-bar {
    width: 4px;
    border-radius: 4px;
    background-color: #DBDBDB;
}

.signal-bar:nth-of-type(1) { height: 25%; }
.signal-bar:nth-of-type(2) { height: 50%; }
.signal-bar:nth-of-type(3) { height: 75%; }
.signal-bar:nth-of-type(4) { height: 100%; }

.green-bar {
    background-color: $pen-primary;
}

.radar-small {
    width: 40px;
    height: 40px;
<<<<<<< HEAD
    margin-right: 0.5rem;
}

.radar-big {
    width: 120px;
    height: 120px;
}

.radar-spin {
=======
>>>>>>> 9994f688
    animation: spin 4s linear infinite;
}

[dir="ltr"] .radar {
    margin-right: .5rem;
}

[dir="rtl"] .radar {
    margin-left: .5rem;
}

@keyframes spin {
    100% {
        transform: rotate(360deg);
    }
}

.device-activity {
    position: relative;
}

.device-activity-icon {
    /* width: 80px;
    height: 80px; */
}

.device-button-image {
    position: absolute;
}

.bluetooth-connecting-icon {
    position: absolute;
    top: -5px;
    right: -15px;
    left: -15px;
    padding: 5px 5px;
    background-color: $motion-primary;
    border-radius: 100%;
    box-shadow: 0px 0px 0px 4px $motion-transparent;
    /* animation: pulse-blue-ring 1s infinite ease-in-out alternate; */
    animation: wiggle 0.5s infinite ease-in-out alternate;

}

@keyframes pulse-blue-ring {
    100% {
        box-shadow: 0px 0px 0px 8px $motion-light-transparent;
    }
}

.bluetooth-connected-icon {
    position: absolute;
    top: -5px;
    right: -15px;
    padding: 5px 5px;
    background-color: $pen-primary;
    border-radius: 100%;
    box-shadow: 0px 0px 0px 4px $pen-transparent;
}

@keyframes wiggle {
    0% {transform: rotate(3deg) scale(1.05);}
    25% {transform: rotate(-3deg) scale(1.05);}
    50% {transform: rotate(5deg) scale(1.05);}
    75% {transform: rotate(-2deg) scale(1.05);}
    100% {transform: rotate(0deg) scale(1.05);}
}

.bluetooth-centered-icon {
    position: absolute;
    padding: 5px 5px;
    background-color: $motion-primary;
    border-radius: 100%;
    box-shadow: 0px 0px 0px 2px $motion-transparent;
}

.device-tile-widgets {
    display: flex;
    align-items: center;
}

.activityArea {
    height: 165px;
    background-color: $motion-light-transparent;
    display: flex;
    justify-content: center;
    align-items: center;
}

.scratch-link-help {
    display: flex;
    flex-direction: column;
    justify-content: space-around;
    height: 100%;
    padding: 1rem 0;
}

.scratch-link-help-step {
    display: flex;
    flex-direction: row;
    justify-content: flex-start;
    align-items: center;
    margin-left: 3rem;
}

[dir="ltr"] .scratch-link-help-step {
    margin-left: 3rem;
}

[dir="rtl"] .scratch-link-help-step {
    margin-right: 3rem;
}

.scratch-link-icon {
    max-width: 50px;
}

[dir="ltr"] .help-step-image {
    margin-right: 0.5rem;
}

[dir="rtl"] .help-step-image {
    margin-left: 0.5rem;
}

.help-step-number {
    background: $pen-primary;
    border-radius: 100%;
    display: flex;
    justify-content: center;
    align-items: center;
    color: $ui-white;
    font-weight: bold;
    min-width: 2rem;
    height: 2rem;
}

[dir="ltr"] .help-step-number {
    margin-right: 0.5rem;
}

[dir="rtl"] .help-step-number {
    margin-left: 0.5rem;
}

.button-row {
    font-weight: bolder;
    text-align: center;
    display: flex;
}

.abort-connecting-icon {
    width: 10px;
    transform: rotate(45deg);
}

.connection-button {
    padding: 0.6rem 0.75rem;
    border-radius: 0.5rem;
    background: $motion-primary;
    color: white;
    font-weight: 600;
    font-size: 0.85rem;
    margin: 0.25rem;
    border: none;
    cursor: pointer;
    display: flex;
    align-items: center;
}

.connection-button:disabled {
    background: $motion-transparent;
}

.segmented-button {
    display: flex;
}

.segmented-button .connection-button:first-of-type {
    border-top-right-radius: 0;
    border-bottom-right-radius: 0;
    margin-right: 0;
}

.segmented-button .connection-button:last-of-type {
    margin-left: 1px;
    border-top-left-radius: 0;
    border-bottom-left-radius: 0;
}

[dir="ltr"] .button-icon-right {
    margin-left: 0.5rem;
}
[dir="rtl"] .button-icon-right {
    margin-right: 0.5rem;
}

[dir="ltr"] .button-icon-left {
    margin-right: 0.5rem;
}

[dir="rtl"] .button-icon-left {
    margin-left: 0.5rem;
}

/* reverse back arrow icon for RTL, don't reverse other connection icons */
[dir="rtl"] .button-icon-back {
    transform: scaleX(-1);
}

.red-button {
    background: $red-primary;
}

.corner-buttons {
    display: flex;
    justify-content: space-between;
    width: 100%;
    padding: 0 1rem;
}

.bottom-area {
    background-color: $ui-white;
    text-align: center;
    display: flex;
    flex-direction: column;
    align-items: center;
    padding-bottom: 12px;
}

.instructions {
    text-align: center;
    margin-top: 1rem;
}

.dots-row {
    display: flex;
    flex-direction: row;
    justify-content: center;
    align-items: center;
    margin: 1rem;
}

.dots-holder {
    display: flex;
    padding: 0.25rem 0.1rem;
    border-radius: 1rem;
    background: $motion-light-transparent;
}

.dots-holder-success {
    background: $pen-transparent;
}

.dots-holder-error {
    background: $error-transparent;
}

.dot {
    width: 0.5rem;
    height: 0.5rem;
    margin: 0 0.3rem;
    border-radius: 100%;
}

.inactive-step-dot {
    background: $motion-transparent;
}

.active-step-dot {
    background: $motion-primary;
}

.success-dot {
    background: $pen-primary;
}

.error-dot {
    background: $error-primary;
}<|MERGE_RESOLUTION|>--- conflicted
+++ resolved
@@ -121,7 +121,6 @@
 .radar-small {
     width: 40px;
     height: 40px;
-<<<<<<< HEAD
     margin-right: 0.5rem;
 }
 
@@ -131,8 +130,6 @@
 }
 
 .radar-spin {
-=======
->>>>>>> 9994f688
     animation: spin 4s linear infinite;
 }
 
