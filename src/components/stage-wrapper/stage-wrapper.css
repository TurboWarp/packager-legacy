--- conflicted
+++ resolved
@@ -35,15 +35,8 @@
 }
 
 /* tw: support dark mode */
-<<<<<<< HEAD
-@media (prefers-color-scheme: dark) {
-    .stage-wrapper.full-screen {
-        background-color: #111;
-    }
-=======
 [theme="dark"] .stage-wrapper.full-screen {
     background-color: #111;
->>>>>>> 88c44fc3
 }
 
 /* tw: do not show color in embeds */
