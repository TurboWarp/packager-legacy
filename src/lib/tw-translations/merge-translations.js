--- conflicted
+++ resolved
@@ -1,23 +1,16 @@
 import translations from './translations.json';
-<<<<<<< HEAD
+import translationAliases from './aliases.json';
 import minimalScratch from './minimal-scratch-l10n.json';
-=======
-import translationAliases from './aliases.json';
->>>>>>> dfe59a69
 
 const mergeMessages = messages => {
     for (const language of Object.keys(translations)) {
         if (language.startsWith('_')) {
             continue;
         }
-<<<<<<< HEAD
-        const languageMessages = (messages[language] || (messages[language] = {}));
-=======
->>>>>>> dfe59a69
         const newMessages = translations[language];
         const aliases = translationAliases[language] || [language];
         for (const alias of aliases) {
-            const languageMessages = messages[alias];
+            const languageMessages = (messages[alias] || (messages[alias] = {}));
             for (const messageId of Object.keys(newMessages)) {
                 languageMessages[messageId] = newMessages[messageId];
             }
@@ -27,8 +20,8 @@
         if (language.startsWith('_')) {
             continue;
         }
+        const newMessages = minimalScratch[language];
         const languageMessages = (messages[language] || (messages[language] = {}));
-        const newMessages = minimalScratch[language];
         for (const messageId of Object.keys(newMessages)) {
             languageMessages[messageId] = newMessages[messageId];
         }
