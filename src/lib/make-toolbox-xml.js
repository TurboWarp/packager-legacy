import ScratchBlocks from 'scratch-blocks';

const categorySeparator = '<sep gap="36"/>';

const blockSeparator = '<sep gap="36"/>'; // At default scale, about 28px

/* eslint-disable no-unused-vars */
const motion = function (isInitialSetup, isStage, targetId) {
    const stageSelected = ScratchBlocks.ScratchMsgs.translate(
        'MOTION_STAGE_SELECTED',
        'Stage selected: no motion blocks'
    );
    return `
    <category name="%{BKY_CATEGORY_MOTION}" id="motion" colour="#4C97FF" secondaryColour="#3373CC">
        ${isStage ? `
        <label text="${stageSelected}"></label>
        ` : `
        <block type="motion_movesteps">
            <value name="STEPS">
                <shadow type="math_number">
                    <field name="NUM">10</field>
                </shadow>
            </value>
        </block>
        <block type="motion_turnright">
            <value name="DEGREES">
                <shadow type="math_number">
                    <field name="NUM">15</field>
                </shadow>
            </value>
        </block>
        <block type="motion_turnleft">
            <value name="DEGREES">
                <shadow type="math_number">
                    <field name="NUM">15</field>
                </shadow>
            </value>
        </block>
        ${blockSeparator}
        <block type="motion_goto">
            <value name="TO">
                <shadow type="motion_goto_menu">
                </shadow>
            </value>
        </block>
        <block type="motion_gotoxy">
            <value name="X">
                <shadow id="movex" type="math_number">
                    <field name="NUM">0</field>
                </shadow>
            </value>
            <value name="Y">
                <shadow id="movey" type="math_number">
                    <field name="NUM">0</field>
                </shadow>
            </value>
        </block>
        <block type="motion_glideto" id="motion_glideto">
            <value name="SECS">
                <shadow type="math_number">
                    <field name="NUM">1</field>
                </shadow>
            </value>
            <value name="TO">
                <shadow type="motion_glideto_menu">
                </shadow>
            </value>
        </block>
        <block type="motion_glidesecstoxy">
            <value name="SECS">
                <shadow type="math_number">
                    <field name="NUM">1</field>
                </shadow>
            </value>
            <value name="X">
                <shadow id="glidex" type="math_number">
                    <field name="NUM">0</field>
                </shadow>
            </value>
            <value name="Y">
                <shadow id="glidey" type="math_number">
                    <field name="NUM">0</field>
                </shadow>
            </value>
        </block>
        ${blockSeparator}
        <block type="motion_pointindirection">
            <value name="DIRECTION">
                <shadow type="math_angle">
                    <field name="NUM">90</field>
                </shadow>
            </value>
        </block>
        <block type="motion_pointtowards">
            <value name="TOWARDS">
                <shadow type="motion_pointtowards_menu">
                </shadow>
            </value>
        </block>
        ${blockSeparator}
        <block type="motion_changexby">
            <value name="DX">
                <shadow type="math_number">
                    <field name="NUM">10</field>
                </shadow>
            </value>
        </block>
        <block type="motion_setx">
            <value name="X">
                <shadow id="setx" type="math_number">
                    <field name="NUM">0</field>
                </shadow>
            </value>
        </block>
        <block type="motion_changeyby">
            <value name="DY">
                <shadow type="math_number">
                    <field name="NUM">10</field>
                </shadow>
            </value>
        </block>
        <block type="motion_sety">
            <value name="Y">
                <shadow id="sety" type="math_number">
                    <field name="NUM">0</field>
                </shadow>
            </value>
        </block>
        ${blockSeparator}
        <block type="motion_ifonedgebounce"/>
        ${blockSeparator}
        <block type="motion_setrotationstyle"/>
        ${blockSeparator}
        <block id="${targetId}_xposition" type="motion_xposition"/>
        <block id="${targetId}_yposition" type="motion_yposition"/>
        <block id="${targetId}_direction" type="motion_direction"/>`}
        ${categorySeparator}
    </category>
    `;
};

const xmlEscape = function (unsafe) {
    return unsafe.replace(/[<>&'"]/g, c => {
        switch (c) {
        case '<': return '&lt;';
        case '>': return '&gt;';
        case '&': return '&amp;';
        case '\'': return '&apos;';
        case '"': return '&quot;';
        }
    });
};

const looks = function (isInitialSetup, isStage, targetId, costumeName, backdropName) {
    const hello = ScratchBlocks.ScratchMsgs.translate('LOOKS_HELLO', 'Hello!');
    const hmm = ScratchBlocks.ScratchMsgs.translate('LOOKS_HMM', 'Hmm...');
    return `
    <category name="%{BKY_CATEGORY_LOOKS}" id="looks" colour="#9966FF" secondaryColour="#774DCB">
        ${isStage ? '' : `
        <block type="looks_sayforsecs">
            <value name="MESSAGE">
                <shadow type="text">
                    <field name="TEXT">${hello}</field>
                </shadow>
            </value>
            <value name="SECS">
                <shadow type="math_number">
                    <field name="NUM">2</field>
                </shadow>
            </value>
        </block>
        <block type="looks_say">
            <value name="MESSAGE">
                <shadow type="text">
                    <field name="TEXT">${hello}</field>
                </shadow>
            </value>
        </block>
        <block type="looks_thinkforsecs">
            <value name="MESSAGE">
                <shadow type="text">
                    <field name="TEXT">${hmm}</field>
                </shadow>
            </value>
            <value name="SECS">
                <shadow type="math_number">
                    <field name="NUM">2</field>
                </shadow>
            </value>
        </block>
        <block type="looks_think">
            <value name="MESSAGE">
                <shadow type="text">
                    <field name="TEXT">${hmm}</field>
                </shadow>
            </value>
        </block>
        ${blockSeparator}
        `}
        ${isStage ? `
            <block type="looks_switchbackdropto">
                <value name="BACKDROP">
                    <shadow type="looks_backdrops">
                        <field name="BACKDROP">${backdropName}</field>
                    </shadow>
                </value>
            </block>
            <block type="looks_switchbackdroptoandwait">
                <value name="BACKDROP">
                    <shadow type="looks_backdrops">
                        <field name="BACKDROP">${backdropName}</field>
                    </shadow>
                </value>
            </block>
            <block type="looks_nextbackdrop"/>
        ` : `
            <block id="${targetId}_switchcostumeto" type="looks_switchcostumeto">
                <value name="COSTUME">
                    <shadow type="looks_costume">
                        <field name="COSTUME">${costumeName}</field>
                    </shadow>
                </value>
            </block>
            <block type="looks_nextcostume"/>
            <block type="looks_switchbackdropto">
                <value name="BACKDROP">
                    <shadow type="looks_backdrops">
                        <field name="BACKDROP">${backdropName}</field>
                    </shadow>
                </value>
            </block>
            <block type="looks_nextbackdrop"/>
            ${blockSeparator}
            <block type="looks_changesizeby">
                <value name="CHANGE">
                    <shadow type="math_number">
                        <field name="NUM">10</field>
                    </shadow>
                </value>
            </block>
            <block type="looks_setsizeto">
                <value name="SIZE">
                    <shadow type="math_number">
                        <field name="NUM">100</field>
                    </shadow>
                </value>
            </block>
        `}
        ${blockSeparator}
        <block type="looks_changeeffectby">
            <value name="CHANGE">
                <shadow type="math_number">
                    <field name="NUM">25</field>
                </shadow>
            </value>
        </block>
        <block type="looks_seteffectto">
            <value name="VALUE">
                <shadow type="math_number">
                    <field name="NUM">0</field>
                </shadow>
            </value>
        </block>
        <block type="looks_cleargraphiceffects"/>
        ${blockSeparator}
        ${isStage ? '' : `
            <block type="looks_show"/>
            <block type="looks_hide"/>
        ${blockSeparator}
            <block type="looks_gotofrontback"/>
            <block type="looks_goforwardbackwardlayers">
                <value name="NUM">
                    <shadow type="math_integer">
                        <field name="NUM">1</field>
                    </shadow>
                </value>
            </block>
        `}
        ${isStage ? `
            <block id="backdropnumbername" type="looks_backdropnumbername"/>
        ` : `
            <block id="${targetId}_costumenumbername" type="looks_costumenumbername"/>
            <block id="backdropnumbername" type="looks_backdropnumbername"/>
            <block id="${targetId}_size" type="looks_size"/>
        `}
        ${categorySeparator}
    </category>
    `;
};

const sound = function (isInitialSetup, isStage, targetId, soundName) {
    return `
    <category name="%{BKY_CATEGORY_SOUND}" id="sound" colour="#D65CD6" secondaryColour="#BD42BD">
        <block id="${targetId}_sound_playuntildone" type="sound_playuntildone">
            <value name="SOUND_MENU">
                <shadow type="sound_sounds_menu">
                    <field name="SOUND_MENU">${soundName}</field>
                </shadow>
            </value>
        </block>
        <block id="${targetId}_sound_play" type="sound_play">
            <value name="SOUND_MENU">
                <shadow type="sound_sounds_menu">
                    <field name="SOUND_MENU">${soundName}</field>
                </shadow>
            </value>
        </block>
        <block type="sound_stopallsounds"/>
        ${blockSeparator}
        <block type="sound_changeeffectby">
            <value name="VALUE">
                <shadow type="math_number">
                    <field name="NUM">10</field>
                </shadow>
            </value>
        </block>
        <block type="sound_seteffectto">
            <value name="VALUE">
                <shadow type="math_number">
                    <field name="NUM">100</field>
                </shadow>
            </value>
        </block>
        <block type="sound_cleareffects"/>
        ${blockSeparator}
        <block type="sound_changevolumeby">
            <value name="VOLUME">
                <shadow type="math_number">
                    <field name="NUM">-10</field>
                </shadow>
            </value>
        </block>
        <block type="sound_setvolumeto">
            <value name="VOLUME">
                <shadow type="math_number">
                    <field name="NUM">100</field>
                </shadow>
            </value>
        </block>
        <block id="${targetId}_volume" type="sound_volume"/>
        ${categorySeparator}
    </category>
    `;
};

const events = function (isInitialSetup, isStage) {
    return `
    <category name="%{BKY_CATEGORY_EVENTS}" id="events" colour="#FFD500" secondaryColour="#CC9900">
        <block type="event_whenflagclicked"/>
        <block type="event_whenkeypressed">
        </block>
        ${isStage ? `
            <block type="event_whenstageclicked"/>
        ` : `
            <block type="event_whenthisspriteclicked"/>
        `}
        <block type="event_whenbackdropswitchesto">
        </block>
        ${blockSeparator}
        <block type="event_whengreaterthan">
            <value name="VALUE">
                <shadow type="math_number">
                    <field name="NUM">10</field>
                </shadow>
            </value>
        </block>
        ${blockSeparator}
        <block type="event_whenbroadcastreceived">
        </block>
        <block type="event_broadcast">
            <value name="BROADCAST_INPUT">
                <shadow type="event_broadcast_menu"></shadow>
            </value>
        </block>
        <block type="event_broadcastandwait">
            <value name="BROADCAST_INPUT">
              <shadow type="event_broadcast_menu"></shadow>
            </value>
        </block>
        ${categorySeparator}
    </category>
    `;
};

const control = function (isInitialSetup, isStage) {
    return `
    <category name="%{BKY_CATEGORY_CONTROL}" id="control" colour="#FFAB19" secondaryColour="#CF8B17">
        <block type="control_wait">
            <value name="DURATION">
                <shadow type="math_positive_number">
                    <field name="NUM">1</field>
                </shadow>
            </value>
        </block>
        ${blockSeparator}
        <block type="control_repeat">
            <value name="TIMES">
                <shadow type="math_whole_number">
                    <field name="NUM">10</field>
                </shadow>
            </value>
        </block>
        <block id="forever" type="control_forever"/>
        ${blockSeparator}
        <block type="control_if"/>
        <block type="control_if_else"/>
        <block id="wait_until" type="control_wait_until"/>
        <block id="repeat_until" type="control_repeat_until"/>
        <block id="while" type="control_while"/>
        <block id="for_each" type="control_for_each">
            <value name="VALUE">
                <shadow type="math_whole_number">
                    <field name="NUM">10</field>
                </shadow>
            </value>
        </block>
        ${blockSeparator}
        <block type="control_stop"/>
        ${blockSeparator}
        ${isStage ? `
            <block type="control_create_clone_of">
                <value name="CLONE_OPTION">
                    <shadow type="control_create_clone_of_menu"/>
                </value>
            </block>
        ` : `
            <block type="control_start_as_clone"/>
            <block type="control_create_clone_of">
                <value name="CLONE_OPTION">
                    <shadow type="control_create_clone_of_menu"/>
                </value>
            </block>
            <block type="control_delete_this_clone"/>
        `}
        ${categorySeparator}
    </category>
    `;
};

const sensing = function (isInitialSetup, isStage) {
    const name = ScratchBlocks.ScratchMsgs.translate('SENSING_ASK_TEXT', 'What\'s your name?');
    return `
    <category name="%{BKY_CATEGORY_SENSING}" id="sensing" colour="#4CBFE6" secondaryColour="#2E8EB8">
        ${isStage ? '' : `
            <block type="sensing_touchingobject">
                <value name="TOUCHINGOBJECTMENU">
                    <shadow type="sensing_touchingobjectmenu"/>
                </value>
            </block>
            <block type="sensing_touchingcolor">
                <value name="COLOR">
                    <shadow type="colour_picker"/>
                </value>
            </block>
            <block type="sensing_coloristouchingcolor">
                <value name="COLOR">
                    <shadow type="colour_picker"/>
                </value>
                <value name="COLOR2">
                    <shadow type="colour_picker"/>
                </value>
            </block>
            <block type="sensing_distanceto">
                <value name="DISTANCETOMENU">
                    <shadow type="sensing_distancetomenu"/>
                </value>
            </block>
            ${blockSeparator}
        `}
        ${isInitialSetup ? '' : `
            <block id="askandwait" type="sensing_askandwait">
                <value name="QUESTION">
                    <shadow type="text">
                        <field name="TEXT">${name}</field>
                    </shadow>
                </value>
            </block>
        `}
        <block id="answer" type="sensing_answer"/>
        ${blockSeparator}
        <block type="sensing_keypressed">
            <value name="KEY_OPTION">
                <shadow type="sensing_keyoptions"/>
            </value>
        </block>
        <block type="sensing_mousedown"/>
        <block type="sensing_mousex"/>
        <block type="sensing_mousey"/>
        ${isStage ? '' : `
            ${blockSeparator}
            '<block type="sensing_setdragmode" id="sensing_setdragmode"></block>'+
            ${blockSeparator}
        `}
        ${blockSeparator}
        <block id="loudness" type="sensing_loudness"/>
        ${blockSeparator}
        <block id="timer" type="sensing_timer"/>
        <block type="sensing_resettimer"/>
        ${blockSeparator}
        <block id="of" type="sensing_of">
            <value name="OBJECT">
                <shadow id="sensing_of_object_menu" type="sensing_of_object_menu"/>
            </value>
        </block>
        ${blockSeparator}
        <block id="current" type="sensing_current"/>
        <block type="sensing_dayssince2000"/>
        ${blockSeparator}
        <block type="sensing_username"/>
        ${categorySeparator}
    </category>
    `;
};

const operators = function (isInitialSetup) {
    const apple = ScratchBlocks.ScratchMsgs.translate('OPERATORS_JOIN_APPLE', 'apple');
    const banana = ScratchBlocks.ScratchMsgs.translate('OPERATORS_JOIN_BANANA', 'banana');
    const letter = ScratchBlocks.ScratchMsgs.translate('OPERATORS_LETTEROF_APPLE', 'a');
    return `
    <category name="%{BKY_CATEGORY_OPERATORS}" id="operators" colour="#40BF4A" secondaryColour="#389438">
        <block type="operator_add">
            <value name="NUM1">
                <shadow type="math_number">
                    <field name="NUM"/>
                </shadow>
            </value>
            <value name="NUM2">
                <shadow type="math_number">
                    <field name="NUM"/>
                </shadow>
            </value>
        </block>
        <block type="operator_subtract">
            <value name="NUM1">
                <shadow type="math_number">
                    <field name="NUM"/>
                </shadow>
            </value>
            <value name="NUM2">
                <shadow type="math_number">
                    <field name="NUM"/>
                </shadow>
            </value>
        </block>
        <block type="operator_multiply">
            <value name="NUM1">
                <shadow type="math_number">
                    <field name="NUM"/>
                </shadow>
            </value>
            <value name="NUM2">
                <shadow type="math_number">
                    <field name="NUM"/>
                </shadow>
            </value>
        </block>
        <block type="operator_divide">
            <value name="NUM1">
                <shadow type="math_number">
                    <field name="NUM"/>
                </shadow>
            </value>
            <value name="NUM2">
                <shadow type="math_number">
                    <field name="NUM"/>
                </shadow>
            </value>
        </block>
        ${blockSeparator}
        <block type="operator_random">
            <value name="FROM">
                <shadow type="math_number">
                    <field name="NUM">1</field>
                </shadow>
            </value>
            <value name="TO">
                <shadow type="math_number">
                    <field name="NUM">10</field>
                </shadow>
            </value>
        </block>
        ${blockSeparator}
        <block type="operator_gt">
            <value name="OPERAND1">
                <shadow type="text">
                    <field name="TEXT"/>
                </shadow>
            </value>
            <value name="OPERAND2">
                <shadow type="text">
                    <field name="TEXT">50</field>
                </shadow>
            </value>
        </block>
        <block type="operator_lt">
            <value name="OPERAND1">
                <shadow type="text">
                    <field name="TEXT"/>
                </shadow>
            </value>
            <value name="OPERAND2">
                <shadow type="text">
                    <field name="TEXT">50</field>
                </shadow>
            </value>
        </block>
        <block type="operator_equals">
            <value name="OPERAND1">
                <shadow type="text">
                    <field name="TEXT"/>
                </shadow>
            </value>
            <value name="OPERAND2">
                <shadow type="text">
                    <field name="TEXT">50</field>
                </shadow>
            </value>
        </block>
        ${blockSeparator}
        <block type="operator_and"/>
        <block type="operator_or"/>
        <block type="operator_not"/>
        ${blockSeparator}
        ${isInitialSetup ? '' : `
            <block type="operator_join">
                <value name="STRING1">
                    <shadow type="text">
                        <field name="TEXT">${apple} </field>
                    </shadow>
                </value>
                <value name="STRING2">
                    <shadow type="text">
                        <field name="TEXT">${banana}</field>
                    </shadow>
                </value>
            </block>
            <block type="operator_letter_of">
                <value name="LETTER">
                    <shadow type="math_whole_number">
                        <field name="NUM">1</field>
                    </shadow>
                </value>
                <value name="STRING">
                    <shadow type="text">
                        <field name="TEXT">${apple}</field>
                    </shadow>
                </value>
            </block>
            <block type="operator_length">
                <value name="STRING">
                    <shadow type="text">
                        <field name="TEXT">${apple}</field>
                    </shadow>
                </value>
            </block>
            <block type="operator_contains" id="operator_contains">
              <value name="STRING1">
                <shadow type="text">
                  <field name="TEXT">${apple}</field>
                </shadow>
              </value>
              <value name="STRING2">
                <shadow type="text">
                  <field name="TEXT">${letter}</field>
                </shadow>
              </value>
            </block>
        `}
        ${blockSeparator}
        <block type="operator_mod">
            <value name="NUM1">
                <shadow type="math_number">
                    <field name="NUM"/>
                </shadow>
            </value>
            <value name="NUM2">
                <shadow type="math_number">
                    <field name="NUM"/>
                </shadow>
            </value>
        </block>
        <block type="operator_round">
            <value name="NUM">
                <shadow type="math_number">
                    <field name="NUM"/>
                </shadow>
            </value>
        </block>
        ${blockSeparator}
        <block type="operator_mathop">
            <value name="NUM">
                <shadow type="math_number">
                    <field name="NUM"/>
                </shadow>
            </value>
        </block>
        ${categorySeparator}
    </category>
    `;
};

const variables = function () {
    return `
    <category
        name="%{BKY_CATEGORY_VARIABLES}"
        id="variables"
        colour="#FF8C1A"
        secondaryColour="#DB6E00"
        custom="VARIABLE">
    </category>
    `;
};

const myBlocks = function () {
    return `
    <category
        name="%{BKY_CATEGORY_MYBLOCKS}"
        id="myBlocks"
        colour="#FF6680"
        secondaryColour="#FF4D6A"
        custom="PROCEDURE">
    </category>
    `;
};

// tw: add custom category
const turbowarp = function () {
    return `
<<<<<<< HEAD
    <category name="TurboWarp" id="turbowarp" colour="#FF4D4D" secondaryColour="#FF3D3D">
        <block type="argument_reporter_boolean">
            <field name="VALUE">is compiled?</field>
        </block>
        <block type="argument_reporter_string_number">
            <field name="VALUE">last key pressed</field>
        </block>
    </category>
    `;
};
=======
    <category
        name="TurboWarp"
        id="turbowarp"
        colour="#FF4D4D"
        secondaryColour="#FF3D3D">
    </category>
    `;
};
const turbowarpIsCompiledBlock = function () {
    return `
    <block type="argument_reporter_boolean">
        <field name="VALUE">is compiled?</field>
    </block>
    `;
};
>>>>>>> 88c44fc3
/* eslint-enable no-unused-vars */

const xmlOpen = '<xml style="display: none">';
const xmlClose = '</xml>';

/**
 * @param {!boolean} isInitialSetup - Whether the toolbox is for initial setup. If the mode is "initial setup",
 * blocks with localized default parameters (e.g. ask and wait) should not be loaded. (LLK/scratch-gui#5445)
 * @param {?boolean} isStage - Whether the toolbox is for a stage-type target. This is always set to true
 * when isInitialSetup is true.
 * @param {?string} targetId - The current editing target
 * @param {?Array.<object>} categoriesXML - optional array of `{id,xml}` for categories. This can include both core
 * and other extensions: core extensions will be placed in the normal Scratch order; others will go at the bottom.
 * @property {string} id - the extension / category ID.
 * @property {string} xml - the `<category>...</category>` XML for this extension / category.
 * @param {?string} costumeName - The name of the default selected costume dropdown.
 * @param {?string} backdropName - The name of the default selected backdrop dropdown.
 * @param {?string} soundName -  The name of the default selected sound dropdown.
 * @returns {string} - a ScratchBlocks-style XML document for the contents of the toolbox.
 */
const makeToolboxXML = function (isInitialSetup, isStage = true, targetId, categoriesXML = [],
    costumeName = '', backdropName = '', soundName = '') {
    isStage = isInitialSetup || isStage;
    const gap = [categorySeparator];

    costumeName = xmlEscape(costumeName);
    backdropName = xmlEscape(backdropName);
    soundName = xmlEscape(soundName);

    categoriesXML = categoriesXML.slice();
    const moveCategory = categoryId => {
        const index = categoriesXML.findIndex(categoryInfo => categoryInfo.id === categoryId);
        if (index >= 0) {
            // remove the category from categoriesXML and return its XML
            const [categoryInfo] = categoriesXML.splice(index, 1);
            return categoryInfo.xml;
        }
        // return `undefined`
    };
    const motionXML = moveCategory('motion') || motion(isInitialSetup, isStage, targetId);
    const looksXML = moveCategory('looks') || looks(isInitialSetup, isStage, targetId, costumeName, backdropName);
    const soundXML = moveCategory('sound') || sound(isInitialSetup, isStage, targetId, soundName);
    const eventsXML = moveCategory('event') || events(isInitialSetup, isStage, targetId);
    const controlXML = moveCategory('control') || control(isInitialSetup, isStage, targetId);
    const sensingXML = moveCategory('sensing') || sensing(isInitialSetup, isStage, targetId);
    const operatorsXML = moveCategory('operators') || operators(isInitialSetup, isStage, targetId);
    const variablesXML = moveCategory('data') || variables(isInitialSetup, isStage, targetId);
    const myBlocksXML = moveCategory('procedures') || myBlocks(isInitialSetup, isStage, targetId);
    // tw: add custom category
<<<<<<< HEAD
    const turbowarpXML = moveCategory('turbowarp') || turbowarp(isInitialSetup, isStage, targetId);
=======
    let turbowarpXML = moveCategory('tw') || turbowarp(isInitialSetup, isStage, targetId);
    // terrible hack to add "is compiled" to the top of the category...
    turbowarpXML = turbowarpXML.replace('<block', `${turbowarpIsCompiledBlock()}<block`);
>>>>>>> 88c44fc3

    const everything = [
        xmlOpen,
        motionXML, gap,
        looksXML, gap,
        soundXML, gap,
        eventsXML, gap,
        controlXML, gap,
        sensingXML, gap,
        operatorsXML, gap,
        variablesXML, gap,
        // tw: add custom category
        myBlocksXML, gap,
        turbowarpXML
    ];

    for (const extensionCategory of categoriesXML) {
        everything.push(gap, extensionCategory.xml);
    }

    everything.push(xmlClose);
    return everything.join('\n');
};

export default makeToolboxXML;<|MERGE_RESOLUTION|>--- conflicted
+++ resolved
@@ -726,18 +726,6 @@
 // tw: add custom category
 const turbowarp = function () {
     return `
-<<<<<<< HEAD
-    <category name="TurboWarp" id="turbowarp" colour="#FF4D4D" secondaryColour="#FF3D3D">
-        <block type="argument_reporter_boolean">
-            <field name="VALUE">is compiled?</field>
-        </block>
-        <block type="argument_reporter_string_number">
-            <field name="VALUE">last key pressed</field>
-        </block>
-    </category>
-    `;
-};
-=======
     <category
         name="TurboWarp"
         id="turbowarp"
@@ -753,7 +741,6 @@
     </block>
     `;
 };
->>>>>>> 88c44fc3
 /* eslint-enable no-unused-vars */
 
 const xmlOpen = '<xml style="display: none">';
@@ -803,13 +790,9 @@
     const variablesXML = moveCategory('data') || variables(isInitialSetup, isStage, targetId);
     const myBlocksXML = moveCategory('procedures') || myBlocks(isInitialSetup, isStage, targetId);
     // tw: add custom category
-<<<<<<< HEAD
-    const turbowarpXML = moveCategory('turbowarp') || turbowarp(isInitialSetup, isStage, targetId);
-=======
     let turbowarpXML = moveCategory('tw') || turbowarp(isInitialSetup, isStage, targetId);
     // terrible hack to add "is compiled" to the top of the category...
     turbowarpXML = turbowarpXML.replace('<block', `${turbowarpIsCompiledBlock()}<block`);
->>>>>>> 88c44fc3
 
     const everything = [
         xmlOpen,
