--- conflicted
+++ resolved
@@ -3,13 +3,7 @@
  * Utility functions for handling tutorial images in multiple languages
  */
 
-<<<<<<< HEAD
-// tw: we don't use the tutorials, so completely remove them from the bundle
 const defaultImages = {};
-
-=======
-const defaultImages = {};
->>>>>>> 6b2b779c
 let savedImages = {};
 let savedLocale = '';
 
