--- conflicted
+++ resolved
@@ -1,1950 +1,3 @@
 export default {
-
-<<<<<<< HEAD
-=======
-    'intro-move-sayhello': {
-        name: (
-            <FormattedMessage
-                defaultMessage="Getting Started"
-                description="Name for the 'Getting Started' how-to"
-                id="gui.howtos.intro-move-sayhello-hat.name"
-            />
-        ),
-        tags: ['help', 'stuck', 'how', 'can', 'say'],
-        img: libraryIntro,
-        steps: [{
-            video: 'intro-move-sayhello'
-        }, {
-            title: (
-                <FormattedMessage
-                    defaultMessage="Add a move block"
-                    description="Step name for 'Add a move block' step"
-                    id="gui.howtos.intro-move.step_stepMove"
-                />
-            ),
-            image: 'introMove'
-        }, {
-            title: (
-                <FormattedMessage
-                    defaultMessage="Add a say block"
-                    description="Step name for 'Add A Say Block' step"
-                    id="gui.howtos.add-a-move-block.step_stepSay"
-                />
-            ),
-            image: 'introSay'
-        }, {
-            title: (
-                <FormattedMessage
-                    defaultMessage="Click the green flag to start"
-                    description="Step name for 'Add A Green Flag' step"
-                    id="gui.howtos.add-a-move-block.step_stepGreenFlag"
-                />
-            ),
-            image: 'introGreenFlag'
-        }, {
-            deckIds: [
-                'add-a-backdrop',
-                'add-sprite'
-            ]
-        }
-        ],
-        urlId: 'getStarted'
-    },
-
-    'animate-a-name': {
-        name: (
-            <FormattedMessage
-                defaultMessage="Animate a Name"
-                description="Name for the 'Animate a Name' how-to"
-                id="gui.howtos.animate-a-name.name"
-            />
-        ),
-        img: libraryAnimate,
-        tags: ['animation', 'art', 'spin', 'grow'],
-        steps: [{
-            video: 'animate-a-name'
-        }, {
-            title: (
-                <FormattedMessage
-                    defaultMessage="Pick a Letter Sprite"
-                    description="Step name for 'Pick a Letter Sprite' step"
-                    id="gui.howtos.animate-a-name.step_AnimatePickLetter"
-                />
-            ),
-            image: 'namePickLetter'
-        }, {
-            title: (
-                <FormattedMessage
-                    defaultMessage="Play a Sound When Clicked"
-                    description="Step name for 'Play a Sound When Clicked' step"
-                    id="gui.howtos.animate-a-name.step_AnimatePlaySound"
-                />
-            ),
-            image: 'namePlaySound'
-        }, {
-            title: (
-                <FormattedMessage
-                    defaultMessage="Pick Another Letter Sprite"
-                    description="Step name for 'Pick Another Letter Sprite"
-                    id="gui.howtos.animate-a-name.step_AnimatePickLetter2"
-                />
-            ),
-            image: 'namePickLetter2'
-        }, {
-            title: (
-                <FormattedMessage
-                    defaultMessage="Change color"
-                    description="Step name for 'Change color' step"
-                    id="gui.howtos.animate-a-name.step_AnimateChangeColor"
-                />
-            ),
-            image: 'nameChangeColor'
-        }, {
-            title: (
-                <FormattedMessage
-                    defaultMessage="Pick Another Letter Sprite & Make It Spin"
-                    description="Step name for 'Pick Another Letter Sprite & Make It Spin' step"
-                    id="gui.howtos.animate-a-name.step_AnimateSpin"
-                />
-            ),
-            image: 'nameSpin'
-        }, {
-            title: (
-                <FormattedMessage
-                    defaultMessage="Pick Another Letter Sprite & Make It Grow"
-                    description="Step name for 'Pick Another Letter Sprite & Make It Grow!' step"
-                    id="gui.howtos.animate-a-name.step_AnimateGrow"
-                />
-            ),
-            image: 'nameGrow'
-        }, {
-            deckIds: [
-                'add-a-backdrop',
-                'glide-around'
-            ]
-        }
-        ],
-        urlId: 'name'
-    },
-
-    'imagine': {
-        name: (
-            <FormattedMessage
-                defaultMessage="Imagine a World"
-                description="Name for the 'Imagine a World' how-to"
-                id="gui.howtos.imagine"
-            />
-        ),
-        tags: ['imagine'],
-        img: libraryImagine,
-        steps: [{
-            video: 'imagine'
-        }, {
-            title: (
-                <FormattedMessage
-                    defaultMessage="Type What You Want to Say"
-                    description="Step name for 'Type What You Want to Say' step"
-                    id="gui.howtos.imagine.step_imagineTypeWhatYouWant"
-                />
-            ),
-            image: 'imagineTypeWhatYouWant'
-        }, {
-            title: (
-                <FormattedMessage
-                    defaultMessage="Click the Green Flag to Start"
-                    description="Step name for 'Click the Green Flag to Start' step"
-                    id="gui.howtos.imagine.step_imagineClickGreenFlag"
-                />
-            ),
-            image: 'imagineClickGreenFlag'
-        }, {
-            title: (
-                <FormattedMessage
-                    defaultMessage="Choose Any Backdrop"
-                    description="Step name for 'Choose Any Backdrop' step"
-                    id="gui.howtos.imagine.step_imagineChooseBackdrop"
-                />
-            ),
-            image: 'imagineChooseBackdrop'
-        }, {
-            title: (
-                <FormattedMessage
-                    defaultMessage="Choose Any Sprite"
-                    description="Step name for 'Choose Any Sprite' step"
-                    id="gui.howtos.imagine.step_imagineChooseSprite"
-                />
-            ),
-            image: 'imagineChooseSprite'
-        }, {
-            title: (
-                <FormattedMessage
-                    defaultMessage="Press the Space Key to Glide"
-                    description="Step name for 'Press the Space Key to Glide' step"
-                    id="gui.howtos.imagine.step_imagineFlyAround"
-                />
-            ),
-            image: 'imagineFlyAround'
-        }, {
-            title: (
-                <FormattedMessage
-                    defaultMessage="Choose Another Sprite"
-                    description="Step name for 'Choose Another Sprite' step"
-                    id="gui.howtos.imagine.step_imagineChooseAnotherSprite"
-                />
-            ),
-            image: 'imagineChooseAnotherSprite'
-        }, {
-            title: (
-                <FormattedMessage
-                    defaultMessage="Move Left-Right"
-                    description="Step name for 'Move Left-Right' step"
-                    id="gui.howtos.imagine.step_imagineLeftRight"
-                />
-            ),
-            image: 'imagineLeftRight'
-        }, {
-            title: (
-                <FormattedMessage
-                    defaultMessage="Move Up-Down"
-                    description="Step name for 'Move Up-Down' step"
-                    id="gui.howtos.imagine.step_imagineUpDown"
-                />
-            ),
-            image: 'imagineUpDown'
-        }, {
-            title: (
-                <FormattedMessage
-                    defaultMessage="Change Costumes"
-                    description="Step name for 'Change Costumes' step"
-                    id="gui.howtos.imagine.step_imagineChangeCostumes"
-                />
-            ),
-            image: 'imagineChangeCostumes'
-        }, {
-            title: (
-                <FormattedMessage
-                    defaultMessage="Glide to a Point"
-                    description="Step name for 'Glide to a Point' step"
-                    id="gui.howtos.imagine.step_imagineGlideToPoint"
-                />
-            ),
-            image: 'imagineGlideToPoint'
-        }, {
-            title: (
-                <FormattedMessage
-                    defaultMessage="Grow and Shrink"
-                    description="Step name for 'Grow and Shrink' step"
-                    id="gui.howtos.imagine.step_imagineGrowShrink"
-                />
-            ),
-            image: 'imagineGrowShrink'
-        }, {
-            title: (
-                <FormattedMessage
-                    defaultMessage="Choose Another Backdrop"
-                    description="Step name for 'Choose Another Backdrop' step"
-                    id="gui.howtos.imagine.step_imagineChooseAnotherBackdrop"
-                />
-            ),
-            image: 'imagineChooseAnotherBackdrop'
-        }, {
-            title: (
-                <FormattedMessage
-                    defaultMessage="Switch Backdrops"
-                    description="Step name for 'Switch Backdrops' step"
-                    id="gui.howtos.imagine.step_imagineSwitchBackdrops"
-                />
-            ),
-            image: 'imagineSwitchBackdrops'
-        }, {
-            title: (
-                <FormattedMessage
-                    defaultMessage="Add a Sound"
-                    description="Step name for 'Add a Sound' step"
-                    id="gui.howtos.imagine.step_imagineRecordASound"
-                />
-            ),
-            image: 'imagineRecordASound'
-        }, {
-            title: (
-                <FormattedMessage
-                    defaultMessage="Choose Your Sound"
-                    description="Step name for 'Choose Your Sound' step"
-                    id="gui.howtos.imagine.step_imagineChooseSound"
-                />
-            ),
-            image: 'imagineChooseSound'
-        }, {
-            deckIds: [
-                'hide-and-show',
-                'Chase-Game'
-            ]
-        }
-        ],
-        urlId: 'imagine'
-    },
-    
-    'Make-Music': {
-        name: (
-            <FormattedMessage
-                defaultMessage="Make Music"
-                description="Name for the 'Make Music' how-to"
-                id="gui.howtos.make-music.name"
-            />
-        ),
-        img: libraryMakeMusic,
-        tags: ['music', 'sound', 'instrument', 'play', 'song', 'band'],
-        steps: [{
-            video: 'Make-Music'
-        },
-        {
-            title: (
-                <FormattedMessage
-                    defaultMessage="Pick an Instrument Sprite "
-                    description="Step name for 'Pick an Instrument Sprite' step"
-                    id="gui.howtos.Make-Music.step_PickInstrument"
-                />
-            ),
-            image: 'musicPickInstrument'
-        },
-        {
-            title: (
-                <FormattedMessage
-                    defaultMessage="Play Sound When Clicked"
-                    description="Step name for 'Play Sound When Clicked' step"
-                    id="gui.howtos.Make-Music.step_PlaySoundClick"
-                />
-            ),
-            image: 'musicPlaySound'
-        },
-        {
-            title: (
-                <FormattedMessage
-                    defaultMessage="Create a Song"
-                    description="Step name for 'Create a Song' step"
-                    id="gui.howtos.Make-Music.step_MakeSong"
-                />
-            ),
-            image: 'musicMakeSong'
-        }, {
-            title: (
-                <FormattedMessage
-                    defaultMessage="Choose a Drum & Make a Beat"
-                    description="Step name for 'Choose a Drum & Make a Beat' step"
-                    id="gui.howtos.make-music.step_MakeBeat"
-                />
-            ),
-            image: 'musicMakeBeat'
-        }, {
-            title: (
-                <FormattedMessage
-                    defaultMessage="Choose the Microphone Sprite & Surprise Beatbox"
-                    description="Step name for 'Choose the Microphone Sprite & Surprise Beatbox' step"
-                    id="gui.howtos.make-music.step_MakeBeatBox"
-                />
-            ),
-            image: 'musicMakeBeatbox'
-        }, {
-            deckIds: [
-                'add-a-backdrop',
-                'add-sprite'
-            ]
-        }
-        ],
-        urlId: 'music'
-    },
-
-    'Tell-A-Story': {
-        name: (
-            <FormattedMessage
-                defaultMessage="Create A Story"
-                description="Name for the 'Create A Story' how-to"
-                id="gui.howtos.story.name"
-            />
-        ),
-        img: libraryStory,
-        steps: [{
-            video: 'stah7jjorp'
-        },
-        {
-            title: (
-                <FormattedMessage
-                    defaultMessage="Add a Backdrop"
-                    description="Step name for 'Add a Backdrop' step"
-                    id="gui.howtos.story.step_addbg"
-                />
-            ),
-            image: 'storyPickBackdrop'
-        }, {
-            title: (
-                <FormattedMessage
-                    defaultMessage="Add a Character"
-                    description="Step name for 'Add a Character' step"
-                    id="gui.howtos.story.step_addsprite"
-                />
-            ),
-            image: 'storyPickSprite'
-        }, {
-            title: (
-                <FormattedMessage
-                    defaultMessage="Say Something"
-                    description="Step name for 'Say Something' step"
-                    id="gui.howtos.story.step_saysomething"
-                />
-            ),
-            image: 'storySaySomething'
-        }, {
-            title: (
-                <FormattedMessage
-                    defaultMessage="Add Another Character"
-                    description="Step name for 'Add Another Character' step"
-                    id="gui.howtos.story.step_addanothersprite"
-                />
-            ),
-            image: 'storyPickSprite2'
-        }, {
-            title: (
-                <FormattedMessage
-                    defaultMessage="Flip Direction"
-                    description="Flip Direction' step"
-                    id="gui.howtos.story.step_flip"
-                />
-            ),
-            image: 'storyFlip'
-        }, {
-            title: (
-                <FormattedMessage
-                    defaultMessage="Have A Conversation"
-                    description="Step name for 'Have A Conversation' step"
-                    id="gui.howtos.story.step_conversation"
-                />
-            ),
-            image: 'storyConversation'
-        }, {
-            title: (
-                <FormattedMessage
-                    defaultMessage="Add Another Backdrop"
-                    description="Step name for 'Add Another Backdrop' step"
-                    id="gui.howtos.story.addanotherbg"
-                />
-            ),
-            image: 'storyPickBackdrop2'
-        }, {
-            title: (
-                <FormattedMessage
-                    defaultMessage="Switch Backdrops"
-                    description="Step name for 'Switch Backdrops' step"
-                    id="gui.howtos.story.step_swithbg"
-                />
-            ),
-            image: 'storySwitchBackdrop'
-        }, {
-            title: (
-                <FormattedMessage
-                    defaultMessage="Hide a Character"
-                    description="Step name for 'Hide the Wizard' step"
-                    id="gui.howtos.story.step_hidewizard"
-                />
-            ),
-            image: 'storyHideCharacter'
-        }, {
-            title: (
-                <FormattedMessage
-                    defaultMessage="Show a Character"
-                    description="Step name for 'Show the Wizard' step"
-                    id="gui.howtos.story.step_showwizard"
-                />
-            ),
-            image: 'storyShowCharacter'
-        },
-        {
-            deckIds: [
-                'say-it-out-loud',
-                'record-a-sound'
-            ]
-        }
-        ],
-        urlId: 'tell-a-story'
-    },
-
-    'Chase-Game': {
-        name: (
-            <FormattedMessage
-                defaultMessage="Make a Chase Game"
-                description="Name for the 'Make a Chase Game' how-to"
-                id="gui.howtos.make-a-chase-game.name"
-            />
-        ),
-        img: libraryChaseGame,
-        tags: ['games', 'arrow', 'keyboard', 'score'],
-        steps: [{
-            video: 'Chase-Game'
-        },
-        {
-            title: (
-                <FormattedMessage
-                    defaultMessage="Add a Backdrop"
-                    description="Step name for 'Add a Backdrop' step"
-                    id="gui.howtos.Chase-Game.step_BG"
-                />
-            ),
-            image: 'chaseGameAddBackdrop'
-        }, {
-            title: (
-                <FormattedMessage
-                    defaultMessage="Add a Sprite"
-                    description="Step name for 'Add a Sprite' step"
-                    id="gui.howtos.chase-game.step_AddOcto"
-                />
-            ),
-            image: 'chaseGameAddSprite1'
-        }, {
-            title: (
-                <FormattedMessage
-                    defaultMessage="Move Right & Left With Arrow Keys"
-                    description="Step name for 'Move Right & Left With Arrow Keys' step"
-                    id="gui.howtos.make-music.step_LeftRight"
-                />
-            ),
-            image: 'chaseGameRightLeft'
-        }, {
-            title: (
-                <FormattedMessage
-                    defaultMessage="Move Up & Down With Arrow Keys"
-                    description="Step name for 'Move Up & Down With Arrow Keys' step"
-                    id="gui.howtos.Chase-Game.step_UpDown"
-                />
-            ),
-            image: 'chaseGameUpDown'
-        }, {
-            title: (
-                <FormattedMessage
-                    defaultMessage="Add Another Sprite"
-                    description="Step name for 'Add Another Sprite' step"
-                    id="gui.howtos.Chase-Game.step_AddStar"
-                />
-            ),
-            image: 'chaseGameAddSprite2'
-        }, {
-            title: (
-                <FormattedMessage
-                    defaultMessage="Move Randomly"
-                    description="Step name for 'Move Randomly' step"
-                    id="gui.howtos.Chase-Game.step_MoveRandom"
-                />
-            ),
-            image: 'chaseGameMoveRandomly'
-        }, {
-            title: (
-                <FormattedMessage
-                    defaultMessage="In Octopus Sprite, When Touching Play Sound"
-                    description="Step name for 'In Octopus Sprite, When Touching Play Sound' step"
-                    id="gui.howtos.Chase-Game.step_WhenTouch"
-                />
-            ),
-            image: 'chaseGamePlaySound'
-        }, {
-            title: (
-                <FormattedMessage
-                    defaultMessage="Create Score Variable"
-                    description="Step name for 'Create Score Variable"
-                    id="gui.howtos.Chase-Game.step_ScoreVariable"
-                />
-            ),
-            image: 'chaseGameAddVariable'
-        }, {
-            title: (
-                <FormattedMessage
-                    defaultMessage="In Octopus Sprite, When Touching Add Score"
-                    description="Step name for 'In Octopus Sprite, When Touching Add Score step"
-                    id="gui.howtos.Chase-Game.ScoreWhenTouch"
-                />
-            ),
-            image: 'chaseGameChangeScore'
-        }, {
-            deckIds: [
-                'add-effects',
-                'move-around-with-arrow-keys'
-            ]
-        }
-        ],
-        urlId: 'chase-game'
-    },
-
-    'Animate-A-Character': {
-        name: (
-            <FormattedMessage
-                defaultMessage="Animate A Character"
-                description="Name for the 'Animate A Character' how-to"
-                id="gui.howtos.animate-char.name"
-            />
-        ),
-        img: libraryAnimateChar,
-        steps: [{
-            video: 's228u3g5u9'
-        },
-        {
-            title: (
-                <FormattedMessage
-                    defaultMessage="Add a Backdrop"
-                    description="Step name for 'Add a Backdrop' step"
-                    id="gui.howtos.animate-char.step_addbg"
-                />
-            ),
-            image: 'animateCharPickBackdrop'
-        }, {
-            title: (
-                <FormattedMessage
-                    defaultMessage="Add a Sprite"
-                    description="Step name for 'Add a Sprite' step"
-                    id="gui.howtos.animate-char.step_addsprite"
-                />
-            ),
-            image: 'animateCharPickSprite'
-        }, {
-            title: (
-                <FormattedMessage
-                    defaultMessage="Say Something"
-                    description="Step name for 'Say Something' step"
-                    id="gui.howtos.animate-char.step_saysomething"
-                />
-            ),
-            image: 'animateCharSaySomething'
-        }, {
-            title: (
-                <FormattedMessage
-                    defaultMessage="Add Sound"
-                    description="Step name for 'Add Sound' step"
-                    id="gui.howtos.animate-char.step_addsound"
-                />
-            ),
-            image: 'animateCharAddSound'
-        }, {
-            title: (
-                <FormattedMessage
-                    defaultMessage="Animate Talking"
-                    description="Step name for 'Animate Talking' step"
-                    id="gui.howtos.animate-char.step_animatetalking"
-                />
-            ),
-            image: 'animateCharTalk'
-        }, {
-            title: (
-                <FormattedMessage
-                    defaultMessage="Move Using Arrow Keys"
-                    description="Step name for 'Move Using Arrow Keys' step"
-                    id="gui.howtos.animate-char.step_arrowkeys"
-                />
-            ),
-            image: 'animateCharMove'
-        }, {
-            title: (
-                <FormattedMessage
-                    defaultMessage="Jump"
-                    description="Step name for 'Jump' step"
-                    id="gui.howtos.animate-char.step_jump"
-                />
-            ),
-            image: 'animateCharJump'
-        }, {
-            title: (
-                <FormattedMessage
-                    defaultMessage="Change Color"
-                    description="Step name for 'Change Color' step"
-                    id="gui.howtos.animate-char.step_changecolor"
-                />
-            ),
-            image: 'animateCharChangeColor'
-        }, {
-            deckIds: [
-                'code-cartoon',
-                'Tell-A-Story'
-            ]
-        }
-        ],
-        urlId: 'animate-a-character'
-    },
-
-    'Make-A-Game': {
-        name: (
-            <FormattedMessage
-                defaultMessage="Make a Clicker Game"
-                description="Name for the 'Make a Clicker Game' how-to"
-                id="gui.howtos.make-a-game.name"
-            />
-        ),
-        img: libraryMakeAGame,
-        tags: ['games', 'click', 'clicked', 'score'],
-        steps: [{
-            video: 'Make-A-Game'
-        },
-        {
-            title: (
-                <FormattedMessage
-                    defaultMessage="Pick A Sprite"
-                    description="Step name for 'Pick A Sprite' step"
-                    id="gui.howtos.Make-A-Game.step_GamePickSprite"
-                />
-            ),
-            image: 'popGamePickSprite'
-        }, {
-            title: (
-                <FormattedMessage
-                    defaultMessage="Play Sound When Clicked"
-                    description="Play Sound When Clicked' step"
-                    id="gui.howtos.make-a-game.step_GamePlaySound"
-                />
-            ),
-            image: 'popGamePlaySound'
-        }, {
-            title: (
-                <FormattedMessage
-                    defaultMessage="Create Score Variable"
-                    description="Step name for 'Create Score Variable' step"
-                    id="gui.howtos.make-a-game.step_GameAddScore"
-                />
-            ),
-            image: 'popGameAddScore'
-        }, {
-            title: (
-                <FormattedMessage
-                    defaultMessage="When Clicked Increase Score"
-                    description="Step name for 'When Clicked Increase Score' step"
-                    id="gui.howtos.make-a-game.step_GameChangeScore"
-                />
-            ),
-
-            image: 'popGameChangeScore'
-        }, {
-            title: (
-                <FormattedMessage
-                    defaultMessage="Go to a random position"
-                    description="Step name for 'Go to a random position' step"
-                    id="gui.howtos.make-a-game.step_Random"
-                />
-            ),
-            image: 'popGameRandomPosition'
-        }, {
-            title: (
-                <FormattedMessage
-                    defaultMessage="Change Color"
-                    description="Step name for 'Change Color' step"
-                    id="gui.howtos.make-music.step_GameChangeColor"
-                />
-            ),
-            image: 'popGameChangeColor'
-        }, {
-            title: (
-                <FormattedMessage
-                    defaultMessage="Reset Score"
-                    description="Step name for 'Reset Score' step"
-                    id="gui.howtos.make-music.step_ResetScore"
-                />
-            ),
-            image: 'popGameResetScore'
-        }, {
-            deckIds: [
-                'add-a-backdrop',
-                'move-around-with-arrow-keys'
-            ]
-        }
-        ],
-        urlId: 'clicker-game'
-    },
-
-    'make-it-fly': {
-        name: (
-            <FormattedMessage
-                defaultMessage="Make it Fly"
-                description="Name for the 'Make it Fly' Make it Fly"
-                id="gui.howtos.make-it-fly.name"
-            />
-        ),
-        tags: ['game', 'fly', 'how', 'can', 'animation'],
-        img: libraryMakeFly,
-        steps: [{
-            video: 'zbtdx2dem9'
-        }, {
-            title: (
-                <FormattedMessage
-                    defaultMessage="Choose a Sky Background"
-                    description="Step name for 'Choose a Sky Background' step"
-                    id="gui.howtos.fly.step_stepflyChooseBackdrop"
-                />
-            ),
-            image: 'flyChooseBackdrop'
-        }, {
-            title: (
-                <FormattedMessage
-                    defaultMessage="Choose a Character"
-                    description="Step name for 'Choose a Character' step"
-                    id="gui.howtos.add-a-move-block.step_stepflyChooseCharacter"
-                />
-            ),
-            image: 'flyChooseCharacter'
-        }, {
-            title: (
-                <FormattedMessage
-                    defaultMessage="Say Something"
-                    description="Step name for 'Say Something' step"
-                    id="gui.howtos.fly.step_stepflySaySomething"
-                />
-            ),
-            image: 'flySaySomething'
-        }, {
-            title: (
-                <FormattedMessage
-                    defaultMessage="Move With Arrow Keys"
-                    description="Step name for 'Move With Arrow Keys' step"
-                    id="gui.howtos.add-a-move-block.step_stepflyMoveArrows"
-                />
-            ),
-            image: 'flyMoveArrows'
-        }, {
-            title: (
-                <FormattedMessage
-                    defaultMessage="Choose an Object to Collect"
-                    description="Step name for 'Choose an Object to Collect' step"
-                    id="gui.howtos.fly.step_stepflyChooseObject"
-                />
-            ),
-            image: 'flyChooseObject'
-        }, {
-            title: (
-                <FormattedMessage
-                    defaultMessage="Make the Object Move"
-                    description="Step name for 'Make the Object Move' step"
-                    id="gui.howtos.add-a-move-block.step_stepflyFlyingObject"
-                />
-            ),
-            image: 'flyFlyingObject'
-        }, {
-            title: (
-                <FormattedMessage
-                    defaultMessage="Select Your Character"
-                    description="Step name for 'Select Your Character' step"
-                    id="gui.howtos.add-a-move-block.step_stepflySelectFlyingSprite"
-                />
-            ),
-            image: 'flySelectFlyingSprite'
-        }, {
-            title: (
-                <FormattedMessage
-                    defaultMessage="Add a Score"
-                    description="Step name for 'Add a Score' step"
-                    id="gui.howtos.add-a-move-block.step_stepflyAddScore"
-                />
-            ),
-            image: 'flyAddScore'
-        }, {
-            title: (
-                <FormattedMessage
-                    defaultMessage="Keep Score"
-                    description="Step name for 'Keep Score' step"
-                    id="gui.howtos.add-a-move-block.step_stepflyKeepScore"
-                />
-            ),
-            image: 'flyKeepScore'
-        }, {
-            title: (
-                <FormattedMessage
-                    defaultMessage="Add Scenery"
-                    description="Step name for 'Add Scenery' step"
-                    id="gui.howtos.add-a-move-block.step_stepflyAddScenery"
-                />
-            ),
-            image: 'flyAddScenery'
-        }, {
-            title: (
-                <FormattedMessage
-                    defaultMessage="Move the Scenery"
-                    description="Step name for 'Move the Scenery' step"
-                    id="gui.howtos.add-a-move-block.step_stepflyMoveScenery"
-                />
-            ),
-            image: 'flyMoveScenery'
-        }, {
-            title: (
-                <FormattedMessage
-                    defaultMessage="Next Costume"
-                    description="Step name for 'Change the Scenery' step"
-                    id="gui.howtos.add-a-move-block.step_stepflySwitchLooks"
-                />
-            ),
-            image: 'flySwitchLooks'
-        }, {
-            deckIds: [
-                'change-size',
-                'spin-video'
-            ]
-        }
-        ],
-        urlId: 'make-it-fly'
-    },
-
-    'pong': {
-        name: (
-            <FormattedMessage
-                defaultMessage="Pong Game"
-                description="Name for the 'Pong Game' how-to"
-                id="gui.howtos.pong"
-            />
-        ),
-        tags: ['pong', 'game'],
-        img: libraryPong,
-        steps: [{
-            video: 'pong-game'
-        },
-        {
-            title: (
-                <FormattedMessage
-                    defaultMessage="Add a Backdrop"
-                    description="Step name for 'Add a Backdrop' step"
-                    id="gui.howtos.pong.step_pongAddBackdrop"
-                />
-            ),
-            image: 'pongAddBackdrop'
-        }, {
-            title: (
-                <FormattedMessage
-                    defaultMessage="Add a Ball Sprite"
-                    description="Step name for 'Add a Ball Sprite' step"
-                    id="gui.howtos.pong.step_pongAddBallSprite"
-                />
-            ),
-            image: 'pongAddBallSprite'
-        }, {
-            title: (
-                <FormattedMessage
-                    defaultMessage="Bounce Around"
-                    description="Step name for 'Bounce Around' step"
-                    id="gui.howtos.pong.step_pongBounceAround"
-                />
-            ),
-            image: 'pongBounceAround'
-        }, {
-            title: (
-                <FormattedMessage
-                    defaultMessage="Add a Paddle"
-                    description="Step name for 'Add a Paddle' step"
-                    id="gui.howtos.pong.step_pongAddPaddle"
-                />
-            ),
-            image: 'pongAddPaddle'
-        }, {
-            title: (
-                <FormattedMessage
-                    defaultMessage="Move the Paddle"
-                    description="Step name for 'Move the Paddle' step"
-                    id="gui.howtos.pong.step_pongMoveThePaddle"
-                />
-            ),
-            image: 'pongMoveThePaddle'
-        }, {
-            title: (
-                <FormattedMessage
-                    defaultMessage="Select the Ball Sprite"
-                    description="Step name for 'Select the Ball Sprite' step"
-                    id="gui.howtos.pong.step_pongSelectBallSprite"
-                />
-            ),
-            image: 'pongSelectBallSprite'
-        }, {
-            title: (
-                <FormattedMessage
-                    defaultMessage="Add Code to Bounce the Ball Off the Paddle"
-                    description="Step name for 'Add Code to Bounce the Ball Off the Paddle' step"
-                    id="gui.howtos.pong.step_pongAddMoreCodeToBall"
-                />
-            ),
-            image: 'pongAddMoreCodeToBall'
-        }, {
-            title: (
-                <FormattedMessage
-                    defaultMessage="Add a Score"
-                    description="Step name for 'Add a Score' step"
-                    id="gui.howtos.pong.step_pongAddAScore"
-                />
-            ),
-            image: 'pongAddAScore'
-        }, {
-            title: (
-                <FormattedMessage
-                    defaultMessage="Choose 'Score' from the Menu"
-                    description="Step name for 'Choose 'Score' from the Menu' step"
-                    id="gui.howtos.pong.step_pongChooseScoreFromMenu"
-                />
-            ),
-            image: 'pongChooseScoreFromMenu'
-        }, {
-            title: (
-                <FormattedMessage
-                    defaultMessage="Insert the 'Change Score' Block"
-                    description="Step name for 'Insert the 'Change Score' Block' step"
-                    id="gui.howtos.pong.step_pongInsertChangeScoreBlock"
-                />
-            ),
-            image: 'pongInsertChangeScoreBlock'
-        }, {
-            title: (
-                <FormattedMessage
-                    defaultMessage="Reset Score"
-                    description="Step name for 'Reset Score' step"
-                    id="gui.howtos.pong.step_pongResetScore"
-                />
-            ),
-            image: 'pongResetScore'
-        }, {
-            title: (
-                <FormattedMessage
-                    defaultMessage="Add the Line Sprite"
-                    description="Step name for 'Add the Line Sprite' step"
-                    id="gui.howtos.pong.step_pongAddLineSprite"
-                />
-            ),
-            image: 'pongAddLineSprite'
-        }, {
-            title: (
-                <FormattedMessage
-                    defaultMessage="Game Over"
-                    description="Step name for 'Game Over' step"
-                    id="gui.howtos.pong.step_pongGameOver"
-                />
-            ),
-            image: 'pongGameOver'
-        }, {
-            deckIds: [
-                'add-effects',
-                'Video-Sensing'
-            ]
-        }
-        ],
-        urlId: 'pong'
-    },
-
-    'code-cartoon': {
-        name: (
-            <FormattedMessage
-                defaultMessage="Code a Cartoon"
-                description="Name for the 'Code a Cartoon' how-to"
-                id="gui.howtos.code-cartoon"
-            />
-        ),
-        tags: ['code-cartoon'],
-        requiredProjectId: '331474033',
-        img: libraryCodeCartoon,
-        steps: [{
-            video: 'code-cartoon'
-        }, {
-            title: (
-                <FormattedMessage
-                    defaultMessage="Say Something When You Click the Green Flag"
-                    description="Step name for 'Say Something When You Click the Green Flag' step"
-                    id="gui.howtos.code-cartoon.step_codeCartoonSaySomething"
-                />
-            ),
-            image: 'codeCartoonSaySomething'
-        }, {
-            title: (
-                <FormattedMessage
-                    defaultMessage="Animate a Character When You Click It"
-                    description="Step name for 'Animate a Character When You Click It' step"
-                    id="gui.howtos.code-cartoon.step_codeCartoonAnimate"
-                />
-            ),
-            image: 'codeCartoonAnimate'
-        }, {
-            title: (
-                <FormattedMessage
-                    defaultMessage="Select a Different Character"
-                    description="Step name for 'Select a Different Character' step"
-                    id="gui.howtos.code-cartoon.step_codeCartoonSelectDifferentCharacter"
-                />
-            ),
-            image: 'codeCartoonSelectDifferentCharacter'
-        }, {
-            title: (
-                <FormattedMessage
-                    defaultMessage="Use a Minus Sign to Get Smaller"
-                    description="Step name for 'Use a Minus Sign to Get Smaller' step"
-                    id="gui.howtos.code-cartoon.step_codeCartoonUseMinusSign"
-                />
-            ),
-            image: 'codeCartoonUseMinusSign'
-        }, {
-            title: (
-                <FormattedMessage
-                    defaultMessage="Make a Character Grow and Shrink"
-                    description="Step name for 'Make a Character Grow and Shrink' step"
-                    id="gui.howtos.code-cartoon.step_codeCartoonGrowShrink"
-                />
-            ),
-            image: 'codeCartoonGrowShrink'
-        }, {
-            title: (
-                <FormattedMessage
-                    defaultMessage="Select a Different Character"
-                    description="Step name for 'Select a Different Character' step"
-                    id="gui.howtos.code-cartoon.step_codeCartoonSelectDifferentCharacter2"
-                />
-            ),
-            image: 'codeCartoonSelectDifferentCharacter2'
-        }, {
-            title: (
-                <FormattedMessage
-                    defaultMessage="Jump Up and Down"
-                    description="Step name for 'Jump Up and Down' step"
-                    id="gui.howtos.code-cartoon.step_codeCartoonJump"
-                />
-            ),
-            image: 'codeCartoonJump'
-        }, {
-            title: (
-                <FormattedMessage
-                    defaultMessage="Click a Character to Change Scenes"
-                    description="Step name for 'Click a Character to Change Scenes' step"
-                    id="gui.howtos.code-cartoon.step_codeCartoonChangeScenes"
-                />
-            ),
-            image: 'codeCartoonChangeScenes'
-        }, {
-            title: (
-                <FormattedMessage
-                    defaultMessage="Glide Around"
-                    description="Step name for 'Glide Around' step"
-                    id="gui.howtos.code-cartoon.step_codeCartoonGlideAround"
-                />
-            ),
-            image: 'codeCartoonGlideAround'
-        }, {
-            title: (
-                <FormattedMessage
-                    defaultMessage="Change Costumes"
-                    description="Step name for 'Change Costumes' step"
-                    id="gui.howtos.code-cartoon.step_codeCartoonChangeCostumes"
-                />
-            ),
-            image: 'codeCartoonChangeCostumes'
-        }, {
-            title: (
-                <FormattedMessage
-                    defaultMessage="Choose More Characters to Add to Your Cartoon"
-                    description="Step name for 'Choose More Characters to Add to Your Cartoon' step"
-                    id="gui.howtos.code-cartoon.step_codeCartoonChooseMoreCharacters"
-                />
-            ),
-            image: 'codeCartoonChooseMoreCharacters'
-        }, {
-            deckIds: [
-                'Chase-Game',
-                'Tell-A-Story'
-            ]
-        }
-        ],
-        urlId: 'code-cartoon'
-    },
-    
-    'cartoon-network': {
-        name: (
-            <FormattedMessage
-                defaultMessage="Animate an Adventure Game"
-                description="Animate an Adventure Game' how-to"
-                id="gui.howtos.cartoon-network"
-            />
-        ),
-        requiredProjectId: '249143200',
-        img: libraryCartoonNetwork,
-        steps: [{
-            video: 'uz5oz5h9yg',
-            trackingPixel: (
-                <img src="https://code.org/api/hour/begin_scratch_adventure.png" />
-            )
-        }, {
-            title: (
-                <FormattedMessage
-                    defaultMessage="Choose a Character to Show"
-                    description="Step name for 'Choose a Character to Show' step"
-                    id="gui.howtos.cartoon-network.step_CNcharacter"
-                />
-            ),
-            image: 'cnShowCharacter'
-        }, {
-            title: (
-                <FormattedMessage
-                    defaultMessage="Say Something"
-                    description="Step name for 'Say Something' step"
-                    id="gui.howtos.cartoon-network.step_CNsay"
-                />
-            ),
-            image: 'cnSay'
-        }, {
-            title: (
-                <FormattedMessage
-                    defaultMessage="Glide Around"
-                    description="Step name for 'Glide Around' step"
-                    id="gui.howtos.cartoon-network.step_CNglide"
-                />
-            ),
-            image: 'cnGlide'
-        }, {
-            title: (
-                <FormattedMessage
-                    defaultMessage=" Choose an Object to Chase "
-                    description="Step name for 'Choose an Object to Chase' step"
-                    id="gui.howtos.cartoon-network.step_CNpicksprite"
-                />
-            ),
-            image: 'cnPickSprite'
-        }, {
-            title: (
-                <FormattedMessage
-                    defaultMessage="Collect Objects"
-                    description="Step name for 'Collect Objects' step"
-                    id="gui.howtos.cartoon-network.step_CNcollect"
-                />
-            ),
-            image: 'cnCollect'
-        }, {
-            title: (
-                <FormattedMessage
-                    defaultMessage="Make a Score Variable"
-                    description="Step name for 'Make a Score Variable' step"
-                    id="gui.howtos.cartoon-network.step_CNvariable"
-                />
-            ),
-            image: 'cnVariable'
-        }, {
-            title: (
-                <FormattedMessage
-                    defaultMessage="Keep Score"
-                    description="Step name for 'Keep Score' step"
-                    id="gui.howtos.cartoon-network.step_CNscore"
-                />
-            ),
-            image: 'cnScore'
-        }, {
-            title: (
-                <FormattedMessage
-                    defaultMessage="Level Up: Change Backdrop"
-                    description="Step name for 'Level Up: Change Backdrop' step"
-                    id="gui.howtos.cartoon-network.step_CNbackdrop"
-                />
-            ),
-            image: 'cnBackdrop'
-        },
-        {
-            video: '6o76f5ivo1'
-        },
-        {
-            deckIds: [
-                'switch-costume',
-                'add-effects'
-            ]
-        }
-        ],
-        urlId: 'animate-an-adventure-game'
-    },
-
-    'Video-Sensing': {
-        name: (
-            <FormattedMessage
-                defaultMessage="Video Sensing"
-                description="Name for the 'Video Sensing' how-to"
-                id="gui.howtos.videosens.name"
-            />
-        ),
-        img: libraryVideoSens,
-        steps: [{
-            video: '3pd1z110d6'
-        },
-        {
-            title: (
-                <FormattedMessage
-                    defaultMessage="Add Extension"
-                    description="Step name for 'Add Extension' step"
-                    id="gui.howtos.videosens.step_addextension"
-                />
-            ),
-            image: 'videoAddExtension'
-        }, {
-            title: (
-                <FormattedMessage
-                    defaultMessage="Pet the Cat"
-                    description="Step name for 'Pet the Cat' step"
-                    id="gui.howtos.videosens.step_pet"
-                />
-            ),
-            image: 'videoPet'
-        }, {
-            title: (
-                <FormattedMessage
-                    defaultMessage="Animate"
-                    description="Step name for 'Animate' step"
-                    id="gui.howtos.videosens.step_animate"
-                />
-            ),
-            image: 'videoAnimate'
-        }, {
-            title: (
-                <FormattedMessage
-                    defaultMessage="Pop a Balloon"
-                    description="Step name for 'Pop a Balloon' step"
-                    id="gui.howtos.videosens.step_pop"
-                />
-            ),
-            image: 'videoPop'
-        }, {
-            deckIds: [
-                'Make-Music',
-                'add-effects'
-            ]
-        }
-        ],
-        urlId: 'video-sensing'
-    },
-
-    'say-it-out-loud': {
-        name: (
-            <FormattedMessage
-                defaultMessage="Create Animations That Talk"
-                description="Name for the 'Create Animations That Talk' how-to"
-                id="gui.howtos.say-it-out-loud"
-            />
-        ),
-        img: libraryTXTSpeech,
-        steps: [{
-            video: 'k54n8uwcty',
-            trackingPixel: (
-                <img src="https://code.org/api/hour/begin_scratch_talk.png" />
-            )
-        }, {
-            title: (
-                <FormattedMessage
-                    defaultMessage="Add the Text to Speech blocks"
-                    description="Step name for 'Add the Text to Speech blocks' step"
-                    id="gui.howtos.say-it-out-loud.step_AddTXTextension"
-                />
-            ),
-            image: 'speechAddExtension'
-        }, {
-            title: (
-                <FormattedMessage
-                    defaultMessage="Say Something"
-                    description="Step name for 'Say Something' step"
-                    id="gui.howtos.say-it-out-loud.step_TXTSpeech"
-                />
-            ),
-            image: 'speechSaySomething'
-        }, {
-            title: (
-                <FormattedMessage
-                    defaultMessage="Set a Voice"
-                    description="Step name for 'Set a Voice"
-                    id="gui.howtos.say-it-out-loud_TXTSetVoice"
-                />
-            ),
-            image: 'speechSetVoice'
-        }, {
-            title: (
-                <FormattedMessage
-                    defaultMessage="Move Around"
-                    description="Step name for 'Move Around' step"
-                    id="gui.howtos.say-it-out-loud.step_TXTMove"
-                />
-            ),
-            image: 'speechMoveAround'
-        }, {
-            title: (
-                <FormattedMessage
-                    defaultMessage="Add a Backdrop"
-                    description="Step name for 'Add a Backdrop' step"
-                    id="gui.howtos.say-it-out-loud.step_TXTBackdrop"
-                />
-            ),
-            image: 'speechAddBackdrop'
-        }, {
-            title: (
-                <FormattedMessage
-                    defaultMessage="Add Another Character"
-                    description="Step name for 'Add Another Character' step"
-                    id="gui.howtos.say-it-out-loud.step_TXTAddSprite"
-                />
-            ),
-            image: 'speechAddSprite'
-        }, {
-            title: (
-                <FormattedMessage
-                    defaultMessage="Perform a Song"
-                    description="Step name for 'Perform a Song' step"
-                    id="gui.howtos.say-it-out-loud.step_TXTSong"
-                />
-            ),
-            image: 'speechSong'
-        }, {
-            title: (
-                <FormattedMessage
-                    defaultMessage="Change Color"
-                    description="Step name for 'Change Color' step"
-                    id="gui.howtos.say-it-out-loud.step_TXTColor"
-                />
-            ),
-            image: 'speechChangeColor'
-        }, {
-            title: (
-                <FormattedMessage
-                    defaultMessage="Spin Around"
-                    description="Step name for 'Spin Around"
-                    id="gui.howtos.say-it-out-loud.step_TXTSpin"
-                />
-            ),
-            image: 'speechSpin'
-        }, {
-            title: (
-                <FormattedMessage
-                    defaultMessage="Grow and Shrink"
-                    description="Step name for 'Grow and Shrink' step"
-                    id="gui.howtos.say-it-out-loud.step_TXTGrow"
-                />
-            ),
-            image: 'speechGrowShrink'
-        }, {
-            deckIds: [
-                'animate-a-name',
-                'talking'
-            ]
-        }
-        ],
-        urlId: 'animations-that-talk'
-    },
-
-    'talking': {
-        name: (
-            <FormattedMessage
-                defaultMessage="Talking Tales"
-                description="Name for the 'Talking Tales' how-to"
-                id="gui.howtos.talking"
-            />
-        ),
-        tags: ['talking'],
-        img: libraryTalking,
-        steps: [{
-            video: 'talking'
-        }, {
-            title: (
-                <FormattedMessage
-                    defaultMessage="Click to Add the Text-to-Speech Blocks"
-                    description="Step name for 'Click to Add the Text-to-Speech Blocks' step"
-                    id="gui.howtos.talking.step_talesAddExtension"
-                />
-            ),
-            image: 'talesAddExtension'
-        }, {
-            title: (
-                <FormattedMessage
-                    defaultMessage="Choose a Sprite"
-                    description="Step name for 'Choose a Sprite' step"
-                    id="gui.howtos.talking.step_talesChooseSprite"
-                />
-            ),
-            image: 'talesChooseSprite'
-        }, {
-            title: (
-                <FormattedMessage
-                    defaultMessage="Make a Character Speak"
-                    description="Step name for 'Make a Character Speak' step"
-                    id="gui.howtos.talking.step_talesSaySomething"
-                />
-            ),
-            image: 'talesSaySomething'
-        }, {
-            title: (
-                <FormattedMessage
-                    defaultMessage="Choose a Backdrop"
-                    description="Step name for 'Choose a Backdrop' step"
-                    id="gui.howtos.talking.step_talesChooseBackdrop"
-                />
-            ),
-            image: 'talesChooseBackdrop'
-        }, {
-            title: (
-                <FormattedMessage
-                    defaultMessage="Click a Character to Go to the Next Backdrop"
-                    description="Step name for 'Click a Character to Go to the Next Backdrop' step"
-                    id="gui.howtos.talking.step_talesSwitchBackdrop"
-                />
-            ),
-            image: 'talesSwitchBackdrop'
-        }, {
-            title: (
-                <FormattedMessage
-                    defaultMessage="Choose Another Sprite"
-                    description="Step name for 'Choose Another Sprite' step"
-                    id="gui.howtos.talking.step_talesChooseAnotherSprite"
-                />
-            ),
-            image: 'talesChooseAnotherSprite'
-        }, {
-            title: (
-                <FormattedMessage
-                    defaultMessage="Move Around"
-                    description="Step name for 'Move Around' step"
-                    id="gui.howtos.talking.step_talesMoveAround"
-                />
-            ),
-            image: 'talesMoveAround'
-        }, {
-            title: (
-                <FormattedMessage
-                    defaultMessage="Choose Another Backdrop"
-                    description="Step name for 'Choose Another Backdrop' step"
-                    id="gui.howtos.talking.step_talesChooseAnotherBackdrop"
-                />
-            ),
-            image: 'talesChooseAnotherBackdrop'
-        }, {
-            title: (
-                <FormattedMessage
-                    defaultMessage="Animate Talking"
-                    description="Step name for 'Animate Talking' step"
-                    id="gui.howtos.talking.step_talesAnimateTalking"
-                />
-            ),
-            image: 'talesAnimateTalking'
-        }, {
-            title: (
-                <FormattedMessage
-                    defaultMessage="Choose Another Backdrop"
-                    description="Step name for 'Choose Another Backdrop' step"
-                    id="gui.howtos.talking.step_talesChooseThirdBackdrop"
-                />
-            ),
-            image: 'talesChooseThirdBackdrop'
-        }, {
-            title: (
-                <FormattedMessage
-                    defaultMessage="Choose a Song to Dance To"
-                    description="Step name for 'Choose a Song to Dance To' step"
-                    id="gui.howtos.talking.step_talesChooseSound"
-                />
-            ),
-            image: 'talesChooseSound'
-        }, {
-            title: (
-                <FormattedMessage
-                    defaultMessage="Dance Moves"
-                    description="Step name for 'Dance Moves' step"
-                    id="gui.howtos.talking.step_talesDanceMoves"
-                />
-            ),
-            image: 'talesDanceMoves'
-        }, {
-            title: (
-                <FormattedMessage
-                    defaultMessage="Get the Ask and Answer Blocks from the Sensing Category"
-                    description="Step name for 'Get the Ask and Answer Blocks from the Sensing Category' step"
-                    id="gui.howtos.talking.step_talesAskAnswer"
-                />
-            ),
-            image: 'talesAskAnswer'
-        }, {
-            deckIds: [
-                'Tell-A-Story',
-                'Animate-A-Character'
-            ]
-        }
-        ],
-        urlId: 'talking'
-    },
-
-    'add-sprite': {
-        name: (
-            <FormattedMessage
-                defaultMessage="Add a Sprite"
-                description="Name for the 'Add a Sprite' how-to"
-                id="gui.howtos.add-sprite.name"
-            />
-        ),
-        img: libraryAddSprite,
-        tags: ['art', 'games', 'stories', 'character'],
-        steps: [
-            {
-                title: (
-                    <FormattedMessage
-                        defaultMessage="Add a Sprite"
-                        description="Step name for 'Add a new sprite' step"
-                        id="gui.howtos.add-sprite.step_addSprite"
-                    />
-                ),
-                image: 'addSprite'
-            },
-            {
-                deckIds: [
-                    'add-a-backdrop',
-                    'switch-costume'
-                ]
-            }
-        ],
-        urlId: 'add-a-sprite'
-    },
-
-    'add-a-backdrop': {
-        name: (
-            <FormattedMessage
-                defaultMessage="Add a Backdrop"
-                description="Name for the 'Add a Backdrop' how-to"
-                id="gui.howtos.add-a-backdrop.name"
-            />
-        ),
-        img: addBackdropThumb,
-        tags: ['art', 'games', 'stories', 'background'],
-        steps: [{
-            video: 'add-a-backdrop'
-        }, {
-            title: (
-                <FormattedMessage
-                    defaultMessage="Add a Backdrop"
-                    description="Step name for 'Add a Backdrop' step"
-                    id="gui.howtos.add-a-backdrop.step_addBackdrop"
-                />
-            ),
-            image: 'addBackdrop'
-        },
-
-        {
-            deckIds: [
-                'change-size',
-                'switch-costume'
-            ]
-        }],
-        urlId: 'add-a-backdrop'
-    },
-
-    'change-size': {
-        name: (
-            <FormattedMessage
-                defaultMessage="Change Size"
-                description="Name for the 'Change Size' how-to"
-                id="gui.howtos.change-size.name"
-            />
-        ),
-        img: changeSizeThumb,
-        scale: ['art', 'animation', 'scale'],
-        steps: [{
-            video: 'change-size'
-        }, {
-            title: (
-                <FormattedMessage
-                    defaultMessage="Change Size"
-                    description="Step name for 'Change Size' step"
-                    id="gui.howtos.change-size.step_changeSize"
-                />
-            ),
-            image: 'changeSize'
-        }, {
-            deckIds: [
-                'glide-around',
-                'spin-video'
-            ]
-        }],
-        urlId: 'change-size'
-    },
-
-    'glide-around': {
-        name: (
-            <FormattedMessage
-                defaultMessage="Glide Around"
-                description="Name for the 'Glide Around' how-to"
-                id="gui.howtos.glide-around.name"
-            />
-        ),
-        img: glideAroundThumb,
-        tags: ['animation', 'stories', 'music', 'instrument', 'play', 'song', 'band'],
-        steps: [{
-            video: 'glide-around'
-        }, {
-            title: (
-                <FormattedMessage
-                    defaultMessage="Glide Around"
-                    description="Step name for 'Glide Around' step"
-                    id="gui.howtos.change-size.step_glideAroundBackAndForth"
-                />
-            ),
-            image: 'glideAroundBackAndForth'
-        }, {
-            title: (
-                <FormattedMessage
-                    defaultMessage="Glide to a Point"
-                    description="Step name for 'Glide to a Point' step"
-                    id="gui.howtos.change-size.step_glideAroundPoint"
-                />
-            ),
-            image: 'glideAroundPoint'
-        }, {
-            deckIds: [
-                'Tell-A-Story',
-                'switch-costume'
-            ]
-        }],
-        urlId: 'glide-around'
-    },
-
-    'record-a-sound': {
-        name: (
-            <FormattedMessage
-                defaultMessage="Record a Sound"
-                description="Record A Sound' how-to"
-                id="gui.howtos.record-a-sound.name"
-            />
-        ),
-        tags: ['music', 'games', 'stories'],
-        img: recordASound,
-        steps: [{
-            video: 'record-a-sound'
-        }, {
-            title: (
-                <FormattedMessage
-                    defaultMessage="Click on the 'Sounds' Tab"
-                    description="Step name for 'Click on the Sounds Tab' step"
-                    id="gui.howtos.change-size.step_recordASoundSoundsTab"
-                />
-            ),
-            image: 'recordASoundSoundsTab'
-        }, {
-            title: (
-                <FormattedMessage
-                    defaultMessage="Click 'Record'"
-                    description="Step name for 'Click Record' step"
-                    id="gui.howtos.change-size.step_recordASoundClickRecord"
-                />
-            ),
-            image: 'recordASoundClickRecord'
-        }, {
-            title: (
-                <FormattedMessage
-                    defaultMessage="Press the Record Button"
-                    description="Step name for 'Press the Record Button' step"
-                    id="gui.howtos.change-size.step_recordASoundPressRecordButton"
-                />
-            ),
-            image: 'recordASoundPressRecordButton'
-        }, {
-            title: (
-                <FormattedMessage
-                    defaultMessage="Choose Your Sound"
-                    description="Step name for 'Choose Your Sound' step"
-                    id="gui.howtos.change-size.step_recordASoundChooseSound"
-                />
-            ),
-            image: 'recordASoundChooseSound'
-        }, {
-            title: (
-                <FormattedMessage
-                    defaultMessage="Play Your Sound"
-                    description="Step name for 'Play Your Sound' step"
-                    id="gui.howtos.change-size.step_recordASoundPlayYourSound"
-                />
-            ),
-            image: 'recordASoundPlayYourSound'
-        }, {
-            deckIds: [
-                'Make-Music',
-                'switch-costume'
-            ]
-        }],
-        urlId: 'record-a-sound'
-    },
-
-    'spin-video': {
-        name: (
-            <FormattedMessage
-                defaultMessage="Make It Spin"
-                description="Name for the 'Make It Spin' how-to"
-                id="gui.howtos.spin-video.name"
-            />
-        ),
-        img: spinThumb,
-        tags: ['animation', 'rotate', 'rotation'],
-        steps: [{
-            video: 'spin-video'
-        }, {
-            title: (
-                <FormattedMessage
-                    defaultMessage="Turn"
-                    description="Step name for 'Turn' step"
-                    id="gui.howtos.change-size.step_spinTurn"
-                />
-            ),
-            image: 'spinTurn'
-        }, {
-            title: (
-                <FormattedMessage
-                    defaultMessage="Set Direction"
-                    description="Step name for 'Set Direction' step"
-                    id="gui.howtos.change-size.step_spinPointInDirection"
-                />
-            ),
-            image: 'spinPointInDirection'
-        }, {
-            deckIds: [
-                'add-a-backdrop',
-                'switch-costume'
-            ]
-        }],
-        urlId: 'make-it-spin'
-    },
-
-    'hide-and-show': {
-        name: (
-            <FormattedMessage
-                defaultMessage="Hide and Show"
-                description="Name for the 'Hide and Show' how-to"
-                id="gui.howtos.hide-and-show.name"
-            />
-        ),
-        img: hideAndShowThumb,
-        tags: ['stories', 'appear', 'disappear'],
-        steps: [{
-            video: 'hide-and-show'
-        }, {
-            title: (
-                <FormattedMessage
-                    defaultMessage="Hide and Show"
-                    description="Step name for 'Hide and Show' step"
-                    id="gui.howtos.change-size.step_hideAndShow"
-                />
-            ),
-            image: 'hideAndShow'
-        }, {
-            deckIds: [
-                'add-a-backdrop',
-                'switch-costume'
-            ]
-        }],
-        urlId: 'hide'
-    },
-
-    'switch-costume': {
-        name: (
-            <FormattedMessage
-                defaultMessage="Animate a Sprite"
-                description="Name for the 'Animate a Sprite' how-to"
-                id="gui.howtos.switch-costume.name"
-            />
-        ),
-        img: switchCostumeThumb,
-        tags: ['animation', 'art', 'games', 'stories', 'paint', 'edit', 'change', 'character', 'sprite'],
-        steps: [{
-            video: 'switch-costume'
-        }, {
-            title: (
-                <FormattedMessage
-                    defaultMessage="Animate a Sprite"
-                    description="Step name for 'Animate a Sprite' step"
-                    id="gui.howtos.change-size.step_switchCostumes"
-                />
-            ),
-            image: 'switchCostumes'
-        }, {
-            deckIds: [
-                'imagine',
-                'add-effects'
-            ]
-        }],
-        urlId: 'animate-a-sprite'
-    },
-
-    'move-around-with-arrow-keys': {
-        name: (
-            <FormattedMessage
-                defaultMessage="Use Arrow Keys"
-                description="Name for the 'Use Arrow Keys' how-to"
-                id="gui.howtos.move-around-with-arrow-keys.name"
-            />
-        ),
-        img: moveArrowKeysThumb,
-        tags: ['games', 'keyboard'],
-        steps: [{
-            video: 'move-around-with-arrow-keys'
-        }, {
-            title: (
-                <FormattedMessage
-                    defaultMessage="Move Left and Right"
-                    description="Step name for 'Move Left and Right' step"
-                    id="gui.howtos.add-a-backdrop.step_moveArrowKeysLeftRight"
-                />
-            ),
-            image: 'moveArrowKeysLeftRight'
-        }, {
-            title: (
-                <FormattedMessage
-                    defaultMessage="Move Up and Down"
-                    description="Step name for 'Move Up and Down' step"
-                    id="gui.howtos.add-a-backdrop.step_moveArrowKeysUpDown"
-                />
-            ),
-            image: 'moveArrowKeysUpDown'
-        }, {
-            deckIds: [
-                'make-it-fly',
-                'switch-costume'
-            ]
-        }],
-        urlId: 'arrow-keys'
-    },
-
-    'add-effects': {
-        name: (
-            <FormattedMessage
-                defaultMessage="Add Effects"
-                description="Name for the 'Add Effects' how-to"
-                id="gui.howtos.add-effects.name"
-            />
-        ),
-        tags: ['animation', 'art', 'games', 'stories', '8-bit', 'brightness', 'ghost', 'transparency', 'opacity',
-            'fx', 'color', 'fisheye', 'whirl', 'twist', 'pixelate', 'mosaic', '8bit'],
-        img: addEffectsThumb,
-        steps: [{
-            video: 'add-effects'
-        }, {
-            title: (
-                <FormattedMessage
-                    defaultMessage="Add Effects"
-                    description="Step name for 'Add Effects' step"
-                    id="gui.howtos.videosens.step_addEffects"
-                />
-            ),
-            image: 'addEffects'
-        }, {
-            deckIds: [
-                'add-a-backdrop',
-                'code-cartoon'
-            ]
-        }],
-        urlId: 'add-effects'
-    },
-
-    'wedo2-getting-started': {
-        steps: [{
-            video: '4im7iizv47'
-        }],
-        urlId: 'wedo',
-        hidden: true
-    },
-
-    'ev3-getting-started': {
-        steps: [{
-            video: 'qgu78c5y7d'
-        }],
-        urlId: 'ev3',
-        hidden: true
-    },
-
-    'whats-new': {
-        steps: [{
-            video: 'mtqymxg0qq'
-        }],
-        urlId: 'whatsnew',
-        hidden: true
-    }
->>>>>>> e1ba9f6f
+    // tw: remove decks. we don't use them.
 };