--- conflicted
+++ resolved
@@ -91,15 +91,7 @@
             const errorMessage = `${error}`;
             // Ignore certain types of known errors
             // TODO: fix the root cause of all of these
-<<<<<<< HEAD
-            if (
-                errorMessage.includes('running from toolbox?') ||
-                errorMessage.includes('This block is an input, not a stacked block') ||
-                errorMessage.includes('event_whengreaterthan')
-            ) {
-=======
             if (errorMessage.includes('event_whengreaterthan')) {
->>>>>>> 88c44fc3
                 return;
             }
             // Send an analytics event the first time this happens
