--- conflicted
+++ resolved
@@ -13,14 +13,8 @@
     constructor (buffer, name) {
         this.buffer = buffer;
         this.name = name;
-<<<<<<< HEAD
         this.process = jest.fn((done) => {
             this._finishProcessing = (renderedBuffer) => done({renderedBuffer});
-=======
-        this._mockResult = {};
-        this._bufferPromise = new Promise(resolve => { // eslint-disable-line no-undef
-            this._finishProcessing = newBuffer => resolve(newBuffer);
->>>>>>> e78ef1ca
         });
         MockAudioEffects.instance = this;
     }
