{
  "name": "scratch-gui",
  "version": "0.1.0",
  "description": "GraphicaL User Interface for creating and running Scratch 3.0 projects",
  "main": "./src/index.js",
  "config": {
    "port": 8601
  },
  "scripts": {
    "build": "npm run clean && webpack --progress --colors --bail",
    "clean": "rm -rf ./build && mkdir -p build",
    "deploy": "gh-pages -d build -m \"Build for $(git log --pretty=format:%H -n1)\"",
    "lint": "eslint .",
    "postmerge": "opt --in postmerge --exec 'npm install'",
    "postrewrite": "opt --in postrewrite --exec 'npm install'",
    "precommit": "opt --in precommit --exec 'npm run lint'",
    "prepush": "opt --in prepush --exec 'npm run test'",
    "start": "webpack-dev-server --port $npm_package_config_port --content-base=./build",
    "test": "npm run lint && npm run build"
  },
  "author": "Massachusetts Institute of Technology",
  "license": "BSD-3-Clause",
  "homepage": "https://github.com/LLK/scratch-gui#readme",
  "repository": {
    "type": "git",
    "url": "git+ssh://git@github.com/LLK/scratch-gui.git"
  },
  "devDependencies": {
    "babel-core": "6.14.0",
    "babel-eslint": "6.1.2",
    "babel-loader": "6.2.5",
    "babel-plugin-transform-object-rest-spread": "6.16.0",
    "babel-preset-es2015": "6.14.0",
    "babel-preset-react": "6.11.1",
    "copy-webpack-plugin": "3.0.1",
    "eslint": "3.5.0",
    "eslint-plugin-react": "6.2.1",
    "gh-pages": "0.11.0",
    "html-webpack-plugin": "2.22.0",
    "husky": "0.11.9",
    "json-loader": "0.5.4",
    "lodash.bindall": "4.4.0",
    "lodash.defaultsdeep": "4.4.0",
    "minilog": "3.0.1",
    "opt-cli": "1.5.1",
    "react": "15.x.x",
    "react-dom": "15.x.x",
<<<<<<< HEAD
    "react-modal": "1.5.2",
    "scratch-blocks": "^0.1.0-prerelease",
    "scratch-render": "^0.1.0-prerelease",
    "scratch-vm": "^0.1.0-prerelease",
    "svg-to-image": "1.1.3",
=======
    "scratch-blocks": "latest",
    "scratch-render": "latest",
    "scratch-vm": "latest",
>>>>>>> b1c14cc3
    "travis-after-all": "jamesarosen/travis-after-all#override-api-urls",
    "webpack": "1.13.2",
    "webpack-dev-server": "1.15.2",
    "xhr": "2.2.2"
  }
}<|MERGE_RESOLUTION|>--- conflicted
+++ resolved
@@ -45,17 +45,14 @@
     "opt-cli": "1.5.1",
     "react": "15.x.x",
     "react-dom": "15.x.x",
-<<<<<<< HEAD
-    "react-modal": "1.5.2",
     "scratch-blocks": "^0.1.0-prerelease",
     "scratch-render": "^0.1.0-prerelease",
     "scratch-vm": "^0.1.0-prerelease",
-    "svg-to-image": "1.1.3",
-=======
+    "react-modal": "1.5.2",
     "scratch-blocks": "latest",
     "scratch-render": "latest",
     "scratch-vm": "latest",
->>>>>>> b1c14cc3
+    "svg-to-image": "1.1.3",
     "travis-after-all": "jamesarosen/travis-after-all#override-api-urls",
     "webpack": "1.13.2",
     "webpack-dev-server": "1.15.2",
