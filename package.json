--- conflicted
+++ resolved
@@ -110,13 +110,8 @@
     "scratch-audio": "0.1.0-prerelease.20190925183642",
     "scratch-l10n": "3.6.20191029224007",
     "scratch-blocks": "0.1.0-prerelease.1572384380",
-<<<<<<< HEAD
     "scratch-paint": "0.2.0-prerelease.20191114200704",
-    "scratch-render": "0.1.0-prerelease.20191021180653",
-=======
-    "scratch-paint": "0.2.0-prerelease.20191104214909",
     "scratch-render": "0.1.0-prerelease.20191106204814",
->>>>>>> 0eb7d301
     "scratch-storage": "1.3.2",
     "scratch-svg-renderer": "0.2.0-prerelease.20191104164753",
     "scratch-vm": "0.2.0-prerelease.20191018142546",
