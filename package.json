{
  "name": "scratch-gui",
  "version": "0.1.0",
  "description": "GraphicaL User Interface for creating and running Scratch 3.0 projects",
  "main": "./dist/scratch-gui.js",
  "scripts": {
    "build": "npm run clean && webpack --colors --bail",
    "clean": "rimraf ./build && mkdirp build && rimraf ./dist && mkdirp dist",
    "deploy": "touch build/.nojekyll && gh-pages -t -d build -m \"Build for $(git log --pretty=format:%H -n1) [skip ci]\"",
    "prune": "./prune-gh-pages.sh",
    "i18n:push": "tx-push-src scratch-editor interface translations/en.json",
    "i18n:src": "rimraf ./translations/messages/src && babel src > tmp.js && rimraf tmp.js && build-i18n-src ./translations/messages/src ./translations/ && npm run i18n:push",
    "start": "webpack-dev-server",
    "test": "npm run test:lint && npm run test:unit && npm run build && npm run test:integration",
    "test:integration": "jest --runInBand test[\\\\/]integration",
    "test:lint": "eslint . --ext .js,.jsx",
    "test:unit": "jest test[\\\\/]unit",
    "test:smoke": "jest --runInBand test[\\\\/]smoke",
    "watch": "webpack --colors --watch"
  },
  "author": "Massachusetts Institute of Technology",
  "license": "BSD-3-Clause",
  "homepage": "https://github.com/LLK/scratch-gui#readme",
  "repository": {
    "type": "git",
    "url": "git+ssh://git@github.com/LLK/scratch-gui.git"
  },
  "dependencies": {
    "arraybuffer-loader": "^1.0.6",
    "autoprefixer": "^9.0.1",
    "base64-loader": "1.0.0",
    "bowser": "1.9.4",
    "classnames": "2.2.6",
    "computed-style-to-inline-style": "3.0.0",
    "copy-webpack-plugin": "^4.5.1",
    "core-js": "2.5.7",
    "css-loader": "^1.0.0",
    "es6-object-assign": "1.1.0",
    "file-loader": "2.0.0",
    "get-float-time-domain-data": "0.1.0",
    "get-user-media-promise": "1.1.4",
    "immutable": "3.8.2",
    "intl": "1.2.5",
    "js-base64": "2.4.9",
    "keymirror": "0.1.1",
    "lodash.bindall": "4.4.0",
    "lodash.debounce": "4.0.8",
    "lodash.defaultsdeep": "4.6.1",
    "lodash.omit": "4.5.0",
    "lodash.throttle": "4.0.1",
    "minilog": "3.1.0",
    "omggif": "1.0.9",
    "papaparse": "5.3.0",
    "postcss-import": "^12.0.0",
    "postcss-loader": "^3.0.0",
    "postcss-simple-vars": "^5.0.1",
    "prop-types": "^15.5.10",
    "query-string": "^5.1.1",
    "raw-loader": "^0.5.1",
    "react": "16.2.0",
    "react-contextmenu": "2.9.4",
    "react-dom": "16.2.1",
    "react-draggable": "3.0.5",
    "react-ga": "2.5.3",
    "react-intl": "2.9.0",
    "react-modal": "3.9.1",
    "react-popover": "0.5.10",
    "react-redux": "5.0.7",
    "react-responsive": "5.0.0",
    "react-string-replace": "^0.4.4",
    "react-style-proptype": "3.2.2",
    "react-tabs": "2.3.0",
    "react-tooltip": "3.8.0",
    "react-virtualized": "9.20.1",
    "redux": "3.7.2",
    "redux-throttle": "0.1.1",
    "scratch-audio": "0.1.0-prerelease.20200528195344",
    "scratch-blocks": "0.1.0-prerelease.20201117040226",
    "scratch-l10n": "3.10.20201117030745",
    "scratch-storage": "1.3.3",
    "scratch-vm": "0.2.0-prerelease.20201112030151",
    "scratch-paint": "0.2.0-prerelease.20201020103914",
<<<<<<< HEAD
    "scratch-render": "github:TurboWarp/scratch-render#develop",
=======
    "scratch-render": "0.1.0-prerelease.20201113223804",
>>>>>>> ac134f29
    "scratch-svg-renderer": "0.2.0-prerelease.20201019174008",
    "scratch-vm": "github:TurboWarp/scratch-vm#develop",
    "startaudiocontext": "1.2.1",
    "style-loader": "^0.23.0",
    "text-encoding": "0.7.0",
    "to-style": "1.3.3",
    "wav-encoder": "1.3.0",
    "xhr": "2.5.0"
  },
  "peerDependencies": {
    "react": "^16.0.0",
    "react-dom": "^16.0.0"
  },
  "devDependencies": {
    "@babel/cli": "^7.1.2",
    "@babel/core": "^7.1.2",
    "@babel/plugin-proposal-object-rest-spread": "^7.0.0",
    "@babel/plugin-syntax-dynamic-import": "^7.0.0",
    "@babel/plugin-transform-async-to-generator": "^7.1.0",
    "@babel/preset-env": "^7.1.0",
    "@babel/preset-react": "^7.0.0",
    "babel-core": "7.0.0-bridge.0",
    "babel-eslint": "^10.0.1",
    "babel-loader": "^8.0.4",
    "chromedriver": "86.0.0",
    "enzyme": "^3.5.0",
    "enzyme-adapter-react-16": "1.3.0",
    "eslint": "^5.0.1",
    "eslint-config-scratch": "^5.0.0",
    "eslint-import-resolver-webpack": "^0.11.1",
    "eslint-plugin-import": "^2.18.2",
    "eslint-plugin-jest": "^22.14.1",
    "eslint-plugin-react": "^7.12.4",
    "gh-pages": "github:rschamp/gh-pages#publish-branch-to-subfolder",
    "html-webpack-plugin": "^4.3.0",
    "jest": "^21.0.0",
    "jest-junit": "^7.0.0",
    "mkdirp": "^1.0.3",
    "raf": "^3.4.0",
    "react-test-renderer": "16.2.0",
    "redux-mock-store": "^1.2.3",
    "rimraf": "^2.6.1",
    "selenium-webdriver": "3.6.0",
    "uglifyjs-webpack-plugin": "^1.2.5",
    "web-audio-test-api": "^0.5.2",
    "webpack": "^4.6.0",
    "webpack-cli": "^3.1.0",
    "webpack-dev-server": "^3.1.3"
  },
  "jest": {
    "setupFiles": [
      "raf/polyfill",
      "<rootDir>/test/helpers/enzyme-setup.js"
    ],
    "testPathIgnorePatterns": [
      "src/test.js"
    ],
    "moduleNameMapper": {
      "\\.(jpg|jpeg|png|gif|eot|otf|webp|svg|ttf|woff|woff2|mp4|webm|wav|mp3|m4a|aac|oga)$": "<rootDir>/test/__mocks__/fileMock.js",
      "\\.(css|less)$": "<rootDir>/test/__mocks__/styleMock.js",
      "editor-msgs(\\.js)?$": "<rootDir>/test/__mocks__/editor-msgs-mock.js"
    }
  }
}<|MERGE_RESOLUTION|>--- conflicted
+++ resolved
@@ -80,11 +80,7 @@
     "scratch-storage": "1.3.3",
     "scratch-vm": "0.2.0-prerelease.20201112030151",
     "scratch-paint": "0.2.0-prerelease.20201020103914",
-<<<<<<< HEAD
     "scratch-render": "github:TurboWarp/scratch-render#develop",
-=======
-    "scratch-render": "0.1.0-prerelease.20201113223804",
->>>>>>> ac134f29
     "scratch-svg-renderer": "0.2.0-prerelease.20201019174008",
     "scratch-vm": "github:TurboWarp/scratch-vm#develop",
     "startaudiocontext": "1.2.1",
