--- conflicted
+++ resolved
@@ -70,13 +70,9 @@
     "lodash.pick": "4.4.0",
     "minilog": "3.1.0",
     "mkdirp": "^0.5.1",
-<<<<<<< HEAD
     "postcss-import": "^11.0.0",
+    "postcss-import": "^12.0.0",
     "postcss-loader": "^3.0.0",
-=======
-    "postcss-import": "^12.0.0",
-    "postcss-loader": "^2.1.4",
->>>>>>> 8fe2c78a
     "postcss-simple-vars": "^4.0.0",
     "prop-types": "^15.5.10",
     "raf": "^3.4.0",
