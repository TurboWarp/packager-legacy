--- conflicted
+++ resolved
@@ -82,13 +82,8 @@
     "react-draggable": "3.0.5",
     "react-ga": "2.5.3",
     "react-intl": "2.4.0",
-<<<<<<< HEAD
     "react-modal": "3.6.1",
-    "react-popover": "0.5.7",
-=======
-    "react-modal": "3.5.1",
     "react-popover": "0.5.10",
->>>>>>> 7df671f1
     "react-redux": "5.0.7",
     "react-responsive": "5.0.0",
     "react-style-proptype": "3.2.2",
