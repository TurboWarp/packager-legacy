{
  "name": "scratch-gui",
  "version": "0.1.0",
  "description": "GraphicaL User Interface for creating and running Scratch 3.0 projects",
  "main": "./dist/scratch-gui.js",
  "scripts": {
    "build": "npm run clean && webpack --progress --colors --bail",
    "clean": "rimraf ./build && mkdirp build && rimraf ./dist && mkdirp dist",
    "deploy": "touch build/.nojekyll && gh-pages -t -d build -m \"Build for $(git log --pretty=format:%H -n1)\"",
    "i18n:src": "babel src > tmp.js && rimraf tmp.js && build-i18n-src ./translations/messages/ ./translations/",
    "start": "webpack-dev-server",
    "test": "npm run test:lint && npm run test:unit && npm run build && npm run test:integration",
    "test:integration": "jest --runInBand test[\\\\/]integration",
    "test:lint": "eslint . --ext .js,.jsx",
    "test:unit": "jest test[\\\\/]unit",
    "test:smoke": "jest --runInBand test[\\\\/]smoke",
    "watch": "webpack --progress --colors --watch"
  },
  "author": "Massachusetts Institute of Technology",
  "license": "BSD-3-Clause",
  "homepage": "https://github.com/LLK/scratch-gui#readme",
  "repository": {
    "type": "git",
    "url": "git+ssh://git@github.com/LLK/scratch-gui.git"
  },
  "peerDependencies": {
    "react": "^16.0.0",
    "react-dom": "^16.0.0"
  },
  "devDependencies": {
    "arraybuffer-loader": "^1.0.3",
    "autoprefixer": "^8.1.0",
    "babel-core": "^6.23.1",
    "babel-eslint": "^8.0.1",
    "babel-loader": "^7.1.0",
    "babel-plugin-syntax-dynamic-import": "^6.18.0",
    "babel-plugin-transform-async-to-generator": "^6.24.1",
    "babel-plugin-transform-object-rest-spread": "^6.22.0",
    "babel-preset-env": "^1.6.1",
    "babel-preset-react": "^6.22.0",
    "bowser": "1.9.3",
    "chromedriver": "2.40.0",
    "classnames": "2.2.6",
    "copy-webpack-plugin": "^4.5.1",
    "css-loader": "^0.28.11",
    "enzyme": "^3.1.0",
    "enzyme-adapter-react-16": "1.1.1",
    "es6-object-assign": "1.1.0",
    "eslint": "^4.7.1",
    "eslint-config-scratch": "^5.0.0",
    "eslint-plugin-import": "^2.8.0",
    "eslint-plugin-react": "^7.5.1",
    "file-loader": "1.1.11",
    "get-float-time-domain-data": "0.1.0",
    "get-user-media-promise": "1.1.4",
    "gh-pages": "github:rschamp/gh-pages#publish-branch-to-subfolder",
    "html-webpack-plugin": "^3.2.0",
    "immutable": "3.8.2",
    "jest": "^21.0.0",
    "lodash.bindall": "4.4.0",
    "lodash.debounce": "4.0.8",
    "lodash.defaultsdeep": "4.6.0",
    "lodash.isequal": "4.5.0",
    "lodash.omit": "4.5.0",
    "lodash.pick": "4.4.0",
    "minilog": "3.1.0",
    "mkdirp": "^0.5.1",
    "postcss-import": "^11.0.0",
    "postcss-loader": "^2.1.4",
    "postcss-simple-vars": "^4.0.0",
    "prop-types": "^15.5.10",
    "raf": "^3.4.0",
    "raw-loader": "^0.5.1",
    "react": "16.2.0",
    "react-contextmenu": "2.9.2",
    "react-dom": "16.2.0",
    "react-draggable": "3.0.5",
    "react-ga": "2.5.3",
    "react-intl": "2.4.0",
    "react-intl-redux": "0.7.0",
    "react-modal": "3.4.4",
    "react-popover": "0.5.7",
    "react-redux": "5.0.7",
    "react-responsive": "4.1.0",
    "react-style-proptype": "3.2.1",
    "react-tabs": "2.2.2",
    "react-test-renderer": "16.2.0",
    "react-tooltip": "3.6.1",
    "react-virtualized": "9.19.1",
    "redux": "3.7.2",
    "redux-mock-store": "^1.2.3",
    "redux-throttle": "0.1.1",
    "rimraf": "^2.6.1",
<<<<<<< HEAD
    "scratch-audio": "0.1.0-prerelease.1528394075",
    "scratch-blocks": "0.1.0-prerelease.1528384994",
=======
    "scratch-audio": "0.1.0-prerelease.1528210666",
    "scratch-blocks": "0.1.0-prerelease.1528736515",
>>>>>>> 175175b0
    "scratch-l10n": "3.0.20180604162003",
    "scratch-paint": "0.2.0-prerelease.20180611155341",
    "scratch-render": "0.1.0-prerelease.20180605145739",
    "scratch-storage": "0.5.1",
    "scratch-vm": "0.1.0-prerelease.1528399883",
    "scratch-svg-renderer": "0.2.0-prerelease.20180607141644",
    "selenium-webdriver": "3.6.0",
    "startaudiocontext": "1.2.1",
    "style-loader": "^0.21.0",
    "svg-to-image": "1.1.3",
    "text-encoding": "0.6.4",
    "uglifyjs-webpack-plugin": "^1.2.5",
    "wav-encoder": "1.3.0",
    "web-audio-test-api": "^0.5.2",
    "webpack": "^4.6.0",
    "webpack-cli": "^2.0.15",
    "webpack-dev-server": "^3.1.3",
    "xhr": "2.5.0"
  },
  "jest": {
    "setupFiles": [
      "raf/polyfill",
      "<rootDir>/test/helpers/enzyme-setup.js"
    ],
    "testPathIgnorePatterns": [
      "src/test.js"
    ],
    "moduleNameMapper": {
      "\\.(jpg|jpeg|png|gif|eot|otf|webp|svg|ttf|woff|woff2|mp4|webm|wav|mp3|m4a|aac|oga)$": "<rootDir>/test/__mocks__/fileMock.js",
      "\\.(css|less)$": "<rootDir>/test/__mocks__/styleMock.js"
    }
  }
}<|MERGE_RESOLUTION|>--- conflicted
+++ resolved
@@ -91,13 +91,8 @@
     "redux-mock-store": "^1.2.3",
     "redux-throttle": "0.1.1",
     "rimraf": "^2.6.1",
-<<<<<<< HEAD
     "scratch-audio": "0.1.0-prerelease.1528394075",
-    "scratch-blocks": "0.1.0-prerelease.1528384994",
-=======
-    "scratch-audio": "0.1.0-prerelease.1528210666",
     "scratch-blocks": "0.1.0-prerelease.1528736515",
->>>>>>> 175175b0
     "scratch-l10n": "3.0.20180604162003",
     "scratch-paint": "0.2.0-prerelease.20180611155341",
     "scratch-render": "0.1.0-prerelease.20180605145739",
